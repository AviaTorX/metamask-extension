const urlUtil = require('url')
const Dnode = require('dnode')
const eos = require('end-of-stream')
const asyncQ = require('async-q')
const Migrator = require('./lib/migrator/')
const migrations = require('./lib/migrations/')
const LocalStorageStore = require('./lib/observable/local-storage')
const synchronizeStore = require('./lib/observable/util/sync')
const PortStream = require('./lib/port-stream.js')
const notification = require('./lib/notifications.js')
const messageManager = require('./lib/message-manager')
const setupMultiplex = require('./lib/stream-utils.js').setupMultiplex
const MetamaskController = require('./metamask-controller')
const extension = require('./lib/extension')
const firstTimeState = require('./first-time-state')

const STORAGE_KEY = 'metamask-config'
const METAMASK_DEBUG = 'GULP_METAMASK_DEBUG'
<<<<<<< HEAD
let popupIsOpen = false

// state persistence
const diskStore = new LocalStorageStore({ storageKey: STORAGE_KEY })

// initialization flow
asyncQ.waterfall([
  () => loadStateFromPersistence(),
  (initState) => setupController(initState),
])
.then(() => console.log('MetaMask initialization complete.'))
.catch((err) => { console.error(err) })
=======
var popupIsOpen = false

const controller = new MetamaskController({
  // User confirmation callbacks:
  showUnconfirmedMessage: triggerUi,
  unlockAccountMessage: triggerUi,
  showUnapprovedTx: triggerUi,
  // Persistence Methods:
  setData,
  loadData,
})

function triggerUi () {
  if (!popupIsOpen) notification.show()
}
// On first install, open a window to MetaMask website to how-it-works.
extension.runtime.onInstalled.addListener(function (details) {
  if ((details.reason === 'install') && (!METAMASK_DEBUG)) {
    extension.tabs.create({url: 'https://metamask.io/#how-it-works'})
  }
})
>>>>>>> 247f7aad

//
// State and Persistence
//

function loadStateFromPersistence() {
  // migrations
  let migrator = new Migrator({ migrations })
  let initialState = migrator.generateInitialState(firstTimeState)
  return asyncQ.waterfall([
    // read from disk
    () => Promise.resolve(diskStore.get() || initialState),
    // migrate data
    (versionedData) => migrator.migrateData(versionedData),
    // write to disk
    (versionedData) => {
      diskStore.put(versionedData)
      return Promise.resolve(versionedData)
    },
    // resolve to just data
    (versionedData) => Promise.resolve(versionedData.data),
  ])
}

function setupController (initState) {

  //
  // MetaMask Controller
  //

  const controller = new MetamaskController({
    // User confirmation callbacks:
    showUnconfirmedMessage: triggerUi,
    unlockAccountMessage: triggerUi,
    showUnapprovedTx: triggerUi,
    // initial state
    initState,
  })
  global.metamaskController = controller

  // setup state persistence
  synchronizeStore(controller.store, diskStore, (state) => {
    let versionedData = diskStore.get()
    versionedData.data = state
    return versionedData
  })

  //
  // connect to other contexts
  //

  extension.runtime.onConnect.addListener(connectRemote)
  function connectRemote (remotePort) {
    var isMetaMaskInternalProcess = remotePort.name === 'popup' || remotePort.name === 'notification'
    var portStream = new PortStream(remotePort)
    if (isMetaMaskInternalProcess) {
      // communication with popup
      popupIsOpen = remotePort.name === 'popup'
      setupTrustedCommunication(portStream, 'MetaMask', remotePort.name)
    } else {
      // communication with page
      var originDomain = urlUtil.parse(remotePort.sender.url).hostname
      setupUntrustedCommunication(portStream, originDomain)
    }
  }

<<<<<<< HEAD
  function setupUntrustedCommunication (connectionStream, originDomain) {
    // setup multiplexing
    var mx = setupMultiplex(connectionStream)
    // connect features
    controller.setupProviderConnection(mx.createStream('provider'), originDomain)
    controller.setupPublicConfig(mx.createStream('publicConfig'))
  }
=======
controller.txManager.on('updateBadge', updateBadge)
updateBadge()
>>>>>>> 247f7aad

  function setupTrustedCommunication (connectionStream, originDomain) {
    // setup multiplexing
    var mx = setupMultiplex(connectionStream)
    // connect features
    setupControllerConnection(mx.createStream('controller'))
    controller.setupProviderConnection(mx.createStream('provider'), originDomain)
  }

  //
  // remote features
  //

  function setupControllerConnection (stream) {
    controller.stream = stream
    var api = controller.getApi()
    var dnode = Dnode(api)
    stream.pipe(dnode).pipe(stream)
    dnode.on('remote', (remote) => {
      // push updates to popup
      var sendUpdate = remote.sendUpdate.bind(remote)
      controller.on('update', sendUpdate)
      // teardown on disconnect
      eos(stream, () => {
        controller.removeListener('update', sendUpdate)
        popupIsOpen = false
      })
    })
  }

  //
  // User Interface setup
  //

  controller.txManager.on('updateBadge', updateBadge)

  // plugin badge text
  function updateBadge () {
    var label = ''
    var unapprovedTxCount = controller.txManager.unapprovedTxCount
    var unconfMsgs = messageManager.unconfirmedMsgs()
    var unconfMsgLen = Object.keys(unconfMsgs).length
    var count = unapprovedTxCount + unconfMsgLen
    if (count) {
      label = String(count)
    }
    extension.browserAction.setBadgeText({ text: label })
    extension.browserAction.setBadgeBackgroundColor({ color: '#506F8B' })
  }

  return Promise.resolve()

}

//
// Etc...
//

// popup trigger
function triggerUi () {
  if (!popupIsOpen) notification.show()
}

// On first install, open a window to MetaMask website to how-it-works.
extension.runtime.onInstalled.addListener(function (details) {
  if ((details.reason === 'install') && (!METAMASK_DEBUG)) {
    extension.tabs.create({url: 'https://metamask.io/#how-it-works'})
  }
})<|MERGE_RESOLUTION|>--- conflicted
+++ resolved
@@ -16,7 +16,7 @@
 
 const STORAGE_KEY = 'metamask-config'
 const METAMASK_DEBUG = 'GULP_METAMASK_DEBUG'
-<<<<<<< HEAD
+
 let popupIsOpen = false
 
 // state persistence
@@ -29,29 +29,6 @@
 ])
 .then(() => console.log('MetaMask initialization complete.'))
 .catch((err) => { console.error(err) })
-=======
-var popupIsOpen = false
-
-const controller = new MetamaskController({
-  // User confirmation callbacks:
-  showUnconfirmedMessage: triggerUi,
-  unlockAccountMessage: triggerUi,
-  showUnapprovedTx: triggerUi,
-  // Persistence Methods:
-  setData,
-  loadData,
-})
-
-function triggerUi () {
-  if (!popupIsOpen) notification.show()
-}
-// On first install, open a window to MetaMask website to how-it-works.
-extension.runtime.onInstalled.addListener(function (details) {
-  if ((details.reason === 'install') && (!METAMASK_DEBUG)) {
-    extension.tabs.create({url: 'https://metamask.io/#how-it-works'})
-  }
-})
->>>>>>> 247f7aad
 
 //
 // State and Persistence
@@ -118,7 +95,6 @@
     }
   }
 
-<<<<<<< HEAD
   function setupUntrustedCommunication (connectionStream, originDomain) {
     // setup multiplexing
     var mx = setupMultiplex(connectionStream)
@@ -126,10 +102,6 @@
     controller.setupProviderConnection(mx.createStream('provider'), originDomain)
     controller.setupPublicConfig(mx.createStream('publicConfig'))
   }
-=======
-controller.txManager.on('updateBadge', updateBadge)
-updateBadge()
->>>>>>> 247f7aad
 
   function setupTrustedCommunication (connectionStream, originDomain) {
     // setup multiplexing
@@ -164,6 +136,7 @@
   // User Interface setup
   //
 
+  updateBadge()
   controller.txManager.on('updateBadge', updateBadge)
 
   // plugin badge text
