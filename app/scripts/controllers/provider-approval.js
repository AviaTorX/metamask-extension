--- conflicted
+++ resolved
@@ -28,12 +28,7 @@
     })
 
     if (platform && platform.addMessageListener) {
-<<<<<<< HEAD
-      platform.addMessageListener(({ action = '', force, origin, siteTitle, siteImage }) => {
-        console.log('PLATFORM addMessageListener CALLED!', { action, force, origin, siteTitle, siteImage })
-=======
       platform.addMessageListener(({ action = '', force, origin, siteTitle, siteImage }, { tab }) => {
->>>>>>> db776b5a
         switch (action) {
           case 'init-provider-request':
             this._handleProviderRequest(origin, siteTitle, siteImage, force, tab.id)
@@ -74,22 +69,12 @@
    *
    * @param {string} origin - Origin of the window
    */
-<<<<<<< HEAD
-  _handleIsApproved (origin) {
-    /*
-=======
   _handleIsApproved (origin, tabID) {
->>>>>>> db776b5a
     this.platform && this.platform.sendMessage({
       action: 'answer-is-approved',
       isApproved: this.approvedOrigins[origin] && this.caching,
       caching: this.caching,
-<<<<<<< HEAD
-    }, { active: true })
-    */
-=======
     }, { id: tabID })
->>>>>>> db776b5a
   }
 
   /**
@@ -97,11 +82,7 @@
    */
   _handleIsUnlocked (tabID) {
     const isUnlocked = this.keyringController.memStore.getState().isUnlocked
-<<<<<<< HEAD
-    // this.platform && this.platform.sendMessage({ action: 'answer-is-unlocked', isUnlocked }, { active: true })
-=======
     this.platform && this.platform.sendMessage({ action: 'answer-is-unlocked', isUnlocked }, { id: tabID })
->>>>>>> db776b5a
   }
 
   /**
@@ -114,12 +95,8 @@
       this.platform && this.platform.sendMessage({
         action: 'approve-legacy-provider-request',
         selectedAddress: this.publicConfigStore.getState().selectedAddress,
-<<<<<<< HEAD
-      }, { active: true })
+      }, { id: tabID })
       */
-=======
-      }, { id: tabID })
->>>>>>> db776b5a
       this.publicConfigStore.emit('update', this.publicConfigStore.getState())
     }
   }
@@ -132,20 +109,11 @@
   approveProviderRequest (tabID) {
     this.closePopup && this.closePopup()
     const requests = this.store.getState().providerRequests
-<<<<<<< HEAD
-    /*
-    this.platform && this.platform.sendMessage({
-      action: 'approve-provider-request',
-      selectedAddress: this.publicConfigStore.getState().selectedAddress,
-    }, { active: true })
-    */
-=======
     const origin = requests.find(request => request.tabID === tabID).origin
     this.platform && this.platform.sendMessage({
       action: 'approve-provider-request',
       selectedAddress: this.publicConfigStore.getState().selectedAddress,
     }, { id: tabID })
->>>>>>> db776b5a
     this.publicConfigStore.emit('update', this.publicConfigStore.getState())
     const providerRequests = requests.filter(request => request.tabID !== tabID)
     this.store.updateState({ providerRequests })
@@ -160,14 +128,9 @@
   rejectProviderRequest (tabID) {
     this.closePopup && this.closePopup()
     const requests = this.store.getState().providerRequests
-<<<<<<< HEAD
-    // this.platform && this.platform.sendMessage({ action: 'reject-provider-request' }, { active: true })
-    const providerRequests = requests.filter(request => request.origin !== origin)
-=======
     const origin = requests.find(request => request.tabID === tabID).origin
     this.platform && this.platform.sendMessage({ action: 'reject-provider-request' }, { id: tabID })
     const providerRequests = requests.filter(request => request.tabID !== tabID)
->>>>>>> db776b5a
     this.store.updateState({ providerRequests })
     delete this.approvedOrigins[origin]
   }
