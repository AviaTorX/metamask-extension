import { strict as assert } from 'assert';
import { ObservableStore } from '@metamask/obs-store';
import { ethErrors } from 'eth-rpc-errors';
import { normalize as normalizeAddress } from 'eth-sig-util';
import { isValidAddress } from 'ethereumjs-util';
import ethers from 'ethers';
import log from 'loglevel';
import { LISTED_CONTRACT_ADDRESSES } from '../../../shared/constants/tokens';
import { NETWORK_TYPE_TO_ID_MAP } from '../../../shared/constants/network';
import { isPrefixedFormattedHexString } from '../../../shared/modules/network.utils';
import { NETWORK_EVENTS } from './network';

export default class PreferencesController {
  /**
   *
   * @typedef {Object} PreferencesController
   * @param {Object} opts - Overrides the defaults for the initial state of this.store
   * @property {Object} store The stored object containing a users preferences, stored in local storage
   * @property {Array} store.frequentRpcList A list of custom rpcs to provide the user
   * @property {Array} store.tokens The tokens the user wants display in their token lists
   * @property {Object} store.accountTokens The tokens stored per account and then per network type
   * @property {Object} store.assetImages Contains assets objects related to assets added
   * @property {boolean} store.useBlockie The users preference for blockie identicons within the UI
   * @property {boolean} store.useNonceField The users preference for nonce field within the UI
   * @property {Object} store.featureFlags A key-boolean map, where keys refer to features and booleans to whether the
   * user wishes to see that feature.
   *
   * Feature flags can be set by the global function `setPreference(feature, enabled)`, and so should not expose any sensitive behavior.
   * @property {Object} store.knownMethodData Contains all data methods known by the user
   * @property {string} store.currentLocale The preferred language locale key
   * @property {string} store.selectedAddress A hex string that matches the currently selected address in the app
   *
   */
  constructor(opts = {}) {
    const initState = {
      frequentRpcListDetail: [],
      accountTokens: {},
      accountHiddenTokens: {},
      assetImages: {},
      tokens: [],
      hiddenTokens: [],
      suggestedTokens: {},
      useBlockie: false,
      useNonceField: false,
      usePhishDetect: true,
      dismissSeedBackUpReminder: false,

      // WARNING: Do not use feature flags for security-sensitive things.
      // Feature flag toggling is available in the global namespace
      // for convenient testing of pre-release features, and should never
      // perform sensitive operations.
      featureFlags: {
        showIncomingTransactions: true,
      },
      knownMethodData: {},
      firstTimeFlowType: null,
      currentLocale: opts.initLangCode,
      identities: {},
      lostIdentities: {},
      forgottenPassword: false,
      preferences: {
        autoLockTimeLimit: undefined,
        showFiatInTestnets: false,
        useNativeCurrencyAsPrimaryCurrency: true,
        hideZeroBalanceTokens: false,
      },
      completedOnboarding: false,
      // ENS decentralized website resolution
      ipfsGateway: 'dweb.link',
      infuraBlocked: null,
      useLedgerLive: false,
      ...opts.initState,
    };

    this.network = opts.network;
    this.store = new ObservableStore(initState);
    this.store.setMaxListeners(12);
    this.openPopup = opts.openPopup;
    this.migrateAddressBookState = opts.migrateAddressBookState;
    this._subscribeToNetworkDidChange();
    this._subscribeToInfuraAvailability();

    global.setPreference = (key, value) => {
      return this.setFeatureFlag(key, value);
    };
  }
  // PUBLIC METHODS

  /**
   * Sets the {@code forgottenPassword} state property
   * @param {boolean} forgottenPassword - whether or not the user has forgotten their password
   */
  setPasswordForgotten(forgottenPassword) {
    this.store.updateState({ forgottenPassword });
  }

  /**
   * Setter for the `useBlockie` property
   *
   * @param {boolean} val - Whether or not the user prefers blockie indicators
   *
   */
  setUseBlockie(val) {
    this.store.updateState({ useBlockie: val });
  }

  /**
   * Setter for the `useNonceField` property
   *
   * @param {boolean} val - Whether or not the user prefers to set nonce
   *
   */
  setUseNonceField(val) {
    this.store.updateState({ useNonceField: val });
  }

  /**
   * Setter for the `usePhishDetect` property
   *
   * @param {boolean} val - Whether or not the user prefers phishing domain protection
   *
   */
  setUsePhishDetect(val) {
    this.store.updateState({ usePhishDetect: val });
  }

  /**
   * Setter for the `firstTimeFlowType` property
   *
   * @param {string} type - Indicates the type of first time flow - create or import - the user wishes to follow
   *
   */
  setFirstTimeFlowType(type) {
    this.store.updateState({ firstTimeFlowType: type });
  }

  getSuggestedTokens() {
    return this.store.getState().suggestedTokens;
  }

  getAssetImages() {
    return this.store.getState().assetImages;
  }

  /**
   * Add new methodData to state, to avoid requesting this information again through Infura
   *
   * @param {string} fourBytePrefix - Four-byte method signature
   * @param {string} methodData - Corresponding data method
   */
  addKnownMethodData(fourBytePrefix, methodData) {
    const { knownMethodData } = this.store.getState();
    knownMethodData[fourBytePrefix] = methodData;
    this.store.updateState({ knownMethodData });
  }

  /**
   * wallet_watchAsset request handler.
   *
   * @param {Object} req - The watchAsset JSON-RPC request object.
   */
  async requestWatchAsset(req) {
    const { type, options } = req.params;

    switch (type) {
      case 'ERC20':
        return await this._handleWatchAssetERC20(options);
      default:
        throw ethErrors.rpc.invalidParams(
          `Asset of type "${type}" not supported.`,
        );
    }
  }

  /**
   * Setter for the `currentLocale` property
   *
   * @param {string} key - he preferred language locale key
   *
   */
  setCurrentLocale(key) {
    const textDirection = ['ar', 'dv', 'fa', 'he', 'ku'].includes(key)
      ? 'rtl'
      : 'auto';
    this.store.updateState({
      currentLocale: key,
      textDirection,
    });
    return textDirection;
  }

  /**
   * Updates identities to only include specified addresses. Removes identities
   * not included in addresses array
   *
   * @param {string[]} addresses - An array of hex addresses
   *
   */
  setAddresses(addresses) {
    const oldIdentities = this.store.getState().identities;
    const oldAccountTokens = this.store.getState().accountTokens;
    const oldAccountHiddenTokens = this.store.getState().accountHiddenTokens;

    const identities = addresses.reduce((ids, address, index) => {
      const oldId = oldIdentities[address] || {};
      ids[address] = { name: `Account ${index + 1}`, address, ...oldId };
      return ids;
    }, {});
    const accountTokens = addresses.reduce((tokens, address) => {
      const oldTokens = oldAccountTokens[address] || {};
      tokens[address] = oldTokens;
      return tokens;
    }, {});
    const accountHiddenTokens = addresses.reduce((hiddenTokens, address) => {
      const oldHiddenTokens = oldAccountHiddenTokens[address] || {};
      hiddenTokens[address] = oldHiddenTokens;
      return hiddenTokens;
    }, {});
    this.store.updateState({ identities, accountTokens, accountHiddenTokens });
  }

  /**
   * Removes an address from state
   *
   * @param {string} address - A hex address
   * @returns {string} the address that was removed
   */
  removeAddress(address) {
    const {
      identities,
      accountTokens,
      accountHiddenTokens,
    } = this.store.getState();

    if (!identities[address]) {
      throw new Error(`${address} can't be deleted cause it was not found`);
    }
    delete identities[address];
    delete accountTokens[address];
    delete accountHiddenTokens[address];
    this.store.updateState({ identities, accountTokens, accountHiddenTokens });

    // If the selected account is no longer valid,
    // select an arbitrary other account:
    if (address === this.getSelectedAddress()) {
      const selected = Object.keys(identities)[0];
      this.setSelectedAddress(selected);
    }
    return address;
  }

  /**
   * Adds addresses to the identities object without removing identities
   *
   * @param {string[]} addresses - An array of hex addresses
   *
   */
  addAddresses(addresses) {
    const {
      identities,
      accountTokens,
      accountHiddenTokens,
    } = this.store.getState();
    addresses.forEach((address) => {
      // skip if already exists
      if (identities[address]) {
        return;
      }
      // add missing identity
      const identityCount = Object.keys(identities).length;

      accountTokens[address] = {};
      accountHiddenTokens[address] = {};
      identities[address] = { name: `Account ${identityCount + 1}`, address };
    });
    this.store.updateState({ identities, accountTokens, accountHiddenTokens });
  }

  /**
   * Synchronizes identity entries with known accounts.
   * Removes any unknown identities, and returns the resulting selected address.
   *
   * @param {Array<string>} addresses - known to the vault.
   * @returns {Promise<string>} selectedAddress the selected address.
   */
  syncAddresses(addresses) {
    if (!Array.isArray(addresses) || addresses.length === 0) {
      throw new Error('Expected non-empty array of addresses.');
    }

    const { identities, lostIdentities } = this.store.getState();

    const newlyLost = {};
    Object.keys(identities).forEach((identity) => {
      if (!addresses.includes(identity)) {
        newlyLost[identity] = identities[identity];
        delete identities[identity];
      }
    });

    // Identities are no longer present.
    if (Object.keys(newlyLost).length > 0) {
      // store lost accounts
      Object.keys(newlyLost).forEach((key) => {
        lostIdentities[key] = newlyLost[key];
      });
    }

    this.store.updateState({ identities, lostIdentities });
    this.addAddresses(addresses);

    // If the selected account is no longer valid,
    // select an arbitrary other account:
    let selected = this.getSelectedAddress();
    if (!addresses.includes(selected)) {
      selected = addresses[0];
      this.setSelectedAddress(selected);
    }

    return selected;
  }

  removeSuggestedTokens() {
    return new Promise((resolve) => {
      this.store.updateState({ suggestedTokens: {} });
      resolve({});
    });
  }

  /**
   * Setter for the `selectedAddress` property
   *
   * @param {string} _address - A new hex address for an account
   * @returns {Promise<void>} Promise resolves with tokens
   *
   */
  setSelectedAddress(_address) {
    const address = normalizeAddress(_address);
    this._updateTokens(address);

    const { identities, tokens } = this.store.getState();
    const selectedIdentity = identities[address];
    if (!selectedIdentity) {
      throw new Error(`Identity for '${address} not found`);
    }

    selectedIdentity.lastSelected = Date.now();
    this.store.updateState({ identities, selectedAddress: address });
    return Promise.resolve(tokens);
  }

  /**
   * Getter for the `selectedAddress` property
   *
   * @returns {string} The hex address for the currently selected account
   *
   */
  getSelectedAddress() {
    return this.store.getState().selectedAddress;
  }

  /**
   * Contains data about tokens users add to their account.
   * @typedef {Object} AddedToken
   * @property {string} address - The hex address for the token contract. Will be all lower cased and hex-prefixed.
   * @property {string} symbol - The symbol of the token, usually 3 or 4 capitalized letters
   *  {@link https://github.com/ethereum/EIPs/blob/master/EIPS/eip-20.md#symbol}
   * @property {boolean} decimals - The number of decimals the token uses.
   *  {@link https://github.com/ethereum/EIPs/blob/master/EIPS/eip-20.md#decimals}
   */

  /**
   * Adds a new token to the token array and removes it from the hiddenToken array, or updates the token if passed an address that already exists.
   * Modifies the existing tokens array from the store. All objects in the tokens array array AddedToken objects.
   * @see AddedToken {@link AddedToken}
   *
   * @param {string} rawAddress - Hex address of the token contract. May or may not be a checksum address.
   * @param {string} symbol - The symbol of the token
   * @param {number} decimals - The number of decimals the token uses.
   * @returns {Promise<array>} Promises the new array of AddedToken objects.
   *
   */
  async addToken(rawAddress, symbol, decimals, image) {
    const address = normalizeAddress(rawAddress);
    const newEntry = { address, symbol, decimals: Number(decimals) };
    const { tokens, hiddenTokens } = this.store.getState();
    const assetImages = this.getAssetImages();
    const updatedHiddenTokens = hiddenTokens.filter(
      (tokenAddress) => tokenAddress !== rawAddress.toLowerCase(),
    );
    const previousEntry = tokens.find((token) => {
      return token.address === address;
    });
    const previousIndex = tokens.indexOf(previousEntry);

    if (previousEntry) {
      tokens[previousIndex] = newEntry;
    } else {
      tokens.push(newEntry);
    }
    assetImages[address] = image;
    this._updateAccountTokens(tokens, assetImages, updatedHiddenTokens);
    return Promise.resolve(tokens);
  }

  /**
   * Removes a specified token from the tokens array and adds it to hiddenTokens array
   *
   * @param {string} rawAddress - Hex address of the token contract to remove.
   * @returns {Promise<array>} The new array of AddedToken objects
   *
   */
  removeToken(rawAddress) {
    const { tokens, hiddenTokens } = this.store.getState();
    const assetImages = this.getAssetImages();
    const updatedTokens = tokens.filter(
      (token) => token.address !== rawAddress,
    );
    const updatedHiddenTokens = [...hiddenTokens, rawAddress.toLowerCase()];
    delete assetImages[rawAddress];
    this._updateAccountTokens(updatedTokens, assetImages, updatedHiddenTokens);
    return Promise.resolve(updatedTokens);
  }

  /**
   * A getter for the `tokens` property
   *
   * @returns {Array} The current array of AddedToken objects
   *
   */
  getTokens() {
    return this.store.getState().tokens;
  }

  /**
   * Sets a custom label for an account
   * @param {string} account - the account to set a label for
   * @param {string} label - the custom label for the account
   * @returns {Promise<string>}
   */
  setAccountLabel(account, label) {
    if (!account) {
      throw new Error(
        `setAccountLabel requires a valid address, got ${String(account)}`,
      );
    }
    const address = normalizeAddress(account);
    const { identities } = this.store.getState();
    identities[address] = identities[address] || {};
    identities[address].name = label;
    this.store.updateState({ identities });
    return Promise.resolve(label);
  }

  /**
   * updates custom RPC details
   *
   * @param {Object} newRpcDetails - Options bag.
   * @param {string} newRpcDetails.rpcUrl - The RPC url to add to frequentRpcList.
   * @param {string} newRpcDetails.chainId - The chainId of the selected network.
   * @param {string} [newRpcDetails.ticker] - Optional ticker symbol of the selected network.
   * @param {string} [newRpcDetails.nickname] - Optional nickname of the selected network.
   * @param {Object} [newRpcDetails.rpcPrefs] - Optional RPC preferences, such as the block explorer URL
   *
   */
  async updateRpc(newRpcDetails) {
    const rpcList = this.getFrequentRpcListDetail();
    const index = rpcList.findIndex((element) => {
      return element.rpcUrl === newRpcDetails.rpcUrl;
    });
    if (index > -1) {
      const rpcDetail = rpcList[index];
      const updatedRpc = { ...rpcDetail, ...newRpcDetails };
      if (rpcDetail.chainId !== updatedRpc.chainId) {
        // When the chainId is changed, associated address book entries should
        // also be migrated. The address book entries are keyed by the `network` state,
        // which for custom networks is the chainId with a fallback to the networkId
        // if the chainId is not set.

        let addressBookKey = rpcDetail.chainId;
        if (!addressBookKey) {
          // We need to find the networkId to determine what these addresses were keyed by
          const provider = new ethers.providers.JsonRpcProvider(
            rpcDetail.rpcUrl,
          );
          try {
            addressBookKey = await provider.send('net_version');
            assert(typeof addressBookKey === 'string');
          } catch (error) {
            log.debug(error);
            log.warn(
              `Failed to get networkId from ${rpcDetail.rpcUrl}; skipping address book migration`,
            );
          }
        }

        // There is an edge case where two separate RPC endpoints are keyed by the same
        // value. In this case, the contact book entries are duplicated so that they remain
        // on both networks, since we don't know which network each contact is intended for.

        let duplicate = false;
        const builtInProviderNetworkIds = Object.values(
          NETWORK_TYPE_TO_ID_MAP,
        ).map((ids) => ids.networkId);
        const otherRpcEntries = rpcList.filter(
          (entry) => entry.rpcUrl !== newRpcDetails.rpcUrl,
        );
        if (
          builtInProviderNetworkIds.includes(addressBookKey) ||
          otherRpcEntries.some((entry) => entry.chainId === addressBookKey)
        ) {
          duplicate = true;
        }

        this.migrateAddressBookState(
          addressBookKey,
          updatedRpc.chainId,
          duplicate,
        );
      }
      rpcList[index] = updatedRpc;
      this.store.updateState({ frequentRpcListDetail: rpcList });
    } else {
      const {
        rpcUrl,
        chainId,
        ticker,
        nickname,
        rpcPrefs = {},
      } = newRpcDetails;
      this.addToFrequentRpcList(rpcUrl, chainId, ticker, nickname, rpcPrefs);
    }
  }

  /**
   * Adds custom RPC url to state.
   *
   * @param {string} rpcUrl - The RPC url to add to frequentRpcList.
   * @param {string} chainId - The chainId of the selected network.
   * @param {string} [ticker] - Ticker symbol of the selected network.
   * @param {string} [nickname] - Nickname of the selected network.
   * @param {Object} [rpcPrefs] - Optional RPC preferences, such as the block explorer URL
   *
   */
  addToFrequentRpcList(
    rpcUrl,
    chainId,
    ticker = 'ETH',
    nickname = '',
    rpcPrefs = {},
  ) {
    const rpcList = this.getFrequentRpcListDetail();

    const index = rpcList.findIndex((element) => {
      return element.rpcUrl === rpcUrl;
    });
    if (index !== -1) {
      rpcList.splice(index, 1);
    }

    if (!isPrefixedFormattedHexString(chainId)) {
      throw new Error(`Invalid chainId: "${chainId}"`);
    }

    rpcList.push({ rpcUrl, chainId, ticker, nickname, rpcPrefs });
    this.store.updateState({ frequentRpcListDetail: rpcList });
  }

  /**
   * Removes custom RPC url from state.
   *
   * @param {string} url - The RPC url to remove from frequentRpcList.
   * @returns {Promise<array>} Promise resolving to updated frequentRpcList.
   *
   */
  removeFromFrequentRpcList(url) {
    const rpcList = this.getFrequentRpcListDetail();
    const index = rpcList.findIndex((element) => {
      return element.rpcUrl === url;
    });
    if (index !== -1) {
      rpcList.splice(index, 1);
    }
    this.store.updateState({ frequentRpcListDetail: rpcList });
    return Promise.resolve(rpcList);
  }

  /**
   * Getter for the `frequentRpcListDetail` property.
   *
   * @returns {array<array>} An array of rpc urls.
   *
   */
  getFrequentRpcListDetail() {
    return this.store.getState().frequentRpcListDetail;
  }

  /**
   * Updates the `featureFlags` property, which is an object. One property within that object will be set to a boolean.
   *
   * @param {string} feature - A key that corresponds to a UI feature.
   * @param {boolean} activated - Indicates whether or not the UI feature should be displayed
   * @returns {Promise<object>} Promises a new object; the updated featureFlags object.
   *
   */
  setFeatureFlag(feature, activated) {
    const currentFeatureFlags = this.store.getState().featureFlags;
    const updatedFeatureFlags = {
      ...currentFeatureFlags,
      [feature]: activated,
    };

    this.store.updateState({ featureFlags: updatedFeatureFlags });

    return Promise.resolve(updatedFeatureFlags);
  }

  /**
   * Updates the `preferences` property, which is an object. These are user-controlled features
   * found in the settings page.
   * @param {string} preference - The preference to enable or disable.
   * @param {boolean} value - Indicates whether or not the preference should be enabled or disabled.
   * @returns {Promise<object>} Promises a new object; the updated preferences object.
   */
  setPreference(preference, value) {
    const currentPreferences = this.getPreferences();
    const updatedPreferences = {
      ...currentPreferences,
      [preference]: value,
    };

    this.store.updateState({ preferences: updatedPreferences });
    return Promise.resolve(updatedPreferences);
  }

  /**
   * A getter for the `preferences` property
   * @returns {Object} A key-boolean map of user-selected preferences.
   */
  getPreferences() {
    return this.store.getState().preferences;
  }

  /**
   * Sets the completedOnboarding state to true, indicating that the user has completed the
   * onboarding process.
   */
  completeOnboarding() {
    this.store.updateState({ completedOnboarding: true });
    return Promise.resolve(true);
  }

  /**
   * A getter for the `ipfsGateway` property
   * @returns {string} The current IPFS gateway domain
   */
  getIpfsGateway() {
    return this.store.getState().ipfsGateway;
  }

  /**
   * A setter for the `ipfsGateway` property
   * @param {string} domain - The new IPFS gateway domain
   * @returns {Promise<string>} A promise of the update IPFS gateway domain
   */
  setIpfsGateway(domain) {
    this.store.updateState({ ipfsGateway: domain });
    return Promise.resolve(domain);
  }

  /**
   * A setter for the `useLedgerLive` property
<<<<<<< HEAD
   * @param {bool} domain - Value for ledger live support
=======
   * @param {bool} useLedgerLive - Value for ledger live support
>>>>>>> d7754f39
   * @returns {Promise<string>} A promise of the update to useLedgerLive
   */
  async setLedgerLivePreference(useLedgerLive) {
    this.store.updateState({ useLedgerLive });
    return useLedgerLive;
  }

  /**
   * A getter for the `useLedgerLive` property
   * @returns {boolean} User preference of using Ledger Live
   */
  getLedgerLivePreference() {
    return this.store.getState().useLedgerLive;
  }

<<<<<<< HEAD
=======
  /**
   * A setter for the user preference to dismiss the seed phrase backup reminder
   * @param {bool} dismissBackupReminder- User preference for dismissing the back up reminder
   * @returns {void}
   */
  async setDismissSeedBackUpReminder(dismissSeedBackUpReminder) {
    await this.store.updateState({
      dismissSeedBackUpReminder,
    });
  }

>>>>>>> d7754f39
  //
  // PRIVATE METHODS
  //

  /**
   * Handle updating token list to reflect current network by listening for the
   * NETWORK_DID_CHANGE event.
   */
  _subscribeToNetworkDidChange() {
    this.network.on(NETWORK_EVENTS.NETWORK_DID_CHANGE, () => {
      const { tokens, hiddenTokens } = this._getTokenRelatedStates();
      this._updateAccountTokens(tokens, this.getAssetImages(), hiddenTokens);
    });
  }

  _subscribeToInfuraAvailability() {
    this.network.on(NETWORK_EVENTS.INFURA_IS_BLOCKED, () => {
      this._setInfuraBlocked(true);
    });
    this.network.on(NETWORK_EVENTS.INFURA_IS_UNBLOCKED, () => {
      this._setInfuraBlocked(false);
    });
  }

  /**
   *
   * A setter for the `infuraBlocked` property
   * @param {boolean} isBlocked - Bool indicating whether Infura is blocked
   *
   */
  _setInfuraBlocked(isBlocked) {
    const { infuraBlocked } = this.store.getState();

    if (infuraBlocked === isBlocked) {
      return;
    }

    this.store.updateState({ infuraBlocked: isBlocked });
  }

  /**
   * Updates `accountTokens`, `tokens`, `accountHiddenTokens` and `hiddenTokens` of current account and network according to it.
   *
   * @param {array} tokens - Array of tokens to be updated.
   * @param {array} assetImages - Array of assets objects related to assets added
   * @param {array} hiddenTokens - Array of tokens hidden by user
   *
   */
  _updateAccountTokens(tokens, assetImages, hiddenTokens) {
    const {
      accountTokens,
      chainId,
      selectedAddress,
      accountHiddenTokens,
    } = this._getTokenRelatedStates();
    accountTokens[selectedAddress][chainId] = tokens;
    accountHiddenTokens[selectedAddress][chainId] = hiddenTokens;
    this.store.updateState({
      accountTokens,
      tokens,
      assetImages,
      accountHiddenTokens,
      hiddenTokens,
    });
  }

  /**
   * Updates `tokens` and `hiddenTokens` of current account and network.
   *
   * @param {string} selectedAddress - Account address to be updated with.
   *
   */
  _updateTokens(selectedAddress) {
    const { tokens, hiddenTokens } = this._getTokenRelatedStates(
      selectedAddress,
    );
    this.store.updateState({ tokens, hiddenTokens });
  }

  /**
   * A getter for `tokens`, `accountTokens`, `hiddenTokens` and `accountHiddenTokens` related states.
   *
   * @param {string} [selectedAddress] - A new hex address for an account
   * @returns {Object.<array, object, string, string>} States to interact with tokens in `accountTokens`
   *
   */
  _getTokenRelatedStates(selectedAddress) {
    const { accountTokens, accountHiddenTokens } = this.store.getState();
    if (!selectedAddress) {
      // eslint-disable-next-line no-param-reassign
      selectedAddress = this.store.getState().selectedAddress;
    }
    const chainId = this.network.getCurrentChainId();
    if (!(selectedAddress in accountTokens)) {
      accountTokens[selectedAddress] = {};
    }
    if (!(selectedAddress in accountHiddenTokens)) {
      accountHiddenTokens[selectedAddress] = {};
    }
    if (!(chainId in accountTokens[selectedAddress])) {
      accountTokens[selectedAddress][chainId] = [];
    }
    if (!(chainId in accountHiddenTokens[selectedAddress])) {
      accountHiddenTokens[selectedAddress][chainId] = [];
    }
    const tokens = accountTokens[selectedAddress][chainId];
    const hiddenTokens = accountHiddenTokens[selectedAddress][chainId];
    return {
      tokens,
      accountTokens,
      hiddenTokens,
      accountHiddenTokens,
      chainId,
      selectedAddress,
    };
  }

  /**
   * Handle the suggestion of an ERC20 asset through `watchAsset`
   * *
   * @param {Object} tokenMetadata - Token metadata
   *
   */
  async _handleWatchAssetERC20(tokenMetadata) {
    this._validateERC20AssetParams(tokenMetadata);

    const address = normalizeAddress(tokenMetadata.address);
    const { symbol, decimals, image } = tokenMetadata;
    this._addSuggestedERC20Asset(address, symbol, decimals, image);

    await this.openPopup();
    const tokenAddresses = this.getTokens().filter(
      (token) => token.address === address,
    );
    return tokenAddresses.length > 0;
  }

  /**
   * Validates that the passed options for suggested token have all required properties.
   *
   * @param {Object} opts - The options object to validate
   * @throws {string} Throw a custom error indicating that address, symbol and/or decimals
   * doesn't fulfill requirements
   *
   */
  _validateERC20AssetParams({ address, symbol, decimals }) {
    if (!address || !symbol || typeof decimals === 'undefined') {
      throw ethErrors.rpc.invalidParams(
        `Must specify address, symbol, and decimals.`,
      );
    }
    if (typeof symbol !== 'string') {
      throw ethErrors.rpc.invalidParams(`Invalid symbol: not a string.`);
    }
    if (!(symbol.length > 0)) {
      throw ethErrors.rpc.invalidParams(
        `Invalid symbol "${symbol}": shorter than a character.`,
      );
    }
    if (!(symbol.length < 12)) {
      throw ethErrors.rpc.invalidParams(
        `Invalid symbol "${symbol}": longer than 11 characters.`,
      );
    }
    const numDecimals = parseInt(decimals, 10);
    if (isNaN(numDecimals) || numDecimals > 36 || numDecimals < 0) {
      throw ethErrors.rpc.invalidParams(
        `Invalid decimals "${decimals}": must be 0 <= 36.`,
      );
    }
    if (!isValidAddress(address)) {
      throw ethErrors.rpc.invalidParams(`Invalid address "${address}".`);
    }
  }

  _addSuggestedERC20Asset(address, symbol, decimals, image) {
    const newEntry = {
      address,
      symbol,
      decimals,
      image,
      unlisted: !LISTED_CONTRACT_ADDRESSES.includes(address),
    };
    const suggested = this.getSuggestedTokens();
    suggested[address] = newEntry;
    this.store.updateState({ suggestedTokens: suggested });
  }
}<|MERGE_RESOLUTION|>--- conflicted
+++ resolved
@@ -670,11 +670,7 @@
 
   /**
    * A setter for the `useLedgerLive` property
-<<<<<<< HEAD
-   * @param {bool} domain - Value for ledger live support
-=======
    * @param {bool} useLedgerLive - Value for ledger live support
->>>>>>> d7754f39
    * @returns {Promise<string>} A promise of the update to useLedgerLive
    */
   async setLedgerLivePreference(useLedgerLive) {
@@ -690,8 +686,6 @@
     return this.store.getState().useLedgerLive;
   }
 
-<<<<<<< HEAD
-=======
   /**
    * A setter for the user preference to dismiss the seed phrase backup reminder
    * @param {bool} dismissBackupReminder- User preference for dismissing the back up reminder
@@ -703,7 +697,6 @@
     });
   }
 
->>>>>>> d7754f39
   //
   // PRIVATE METHODS
   //
