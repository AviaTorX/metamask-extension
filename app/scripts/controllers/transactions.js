--- conflicted
+++ resolved
@@ -477,18 +477,12 @@
     // if the value of the transaction is greater then the balance, fail.
     if (!this.txProviderUtils.sufficientBalance(txMeta.txParams, balance)) {
       const message = 'Insufficient balance.'
-<<<<<<< HEAD
       this.setTxStatusFailed(txMeta.id, {
         stack: '_resubnitTx: custom tx-controller error',
         message,
       })
-      cb()
-      return log.error(message)
-=======
-      this.setTxStatusFailed(txMeta.id, { message })
       log.error(message)
       return
->>>>>>> 0c73d6d8
     }
 
     // Only auto-submit already-signed txs:
