--- conflicted
+++ resolved
@@ -31,7 +31,6 @@
 
 // Service Worker Keep Alive Message Constants
 const WORKER_KEEP_ALIVE_INTERVAL = ONE_SECOND_IN_MILLISECONDS;
-// Service Worker Keep Alive Message Constants
 const WORKER_KEEP_ALIVE_MESSAGE = 'WORKER_KEEP_ALIVE_MESSAGE';
 const ACK_KEEP_ALIVE_WAIT_TIME = 60_000; // 1 minute
 const ACK_KEEP_ALIVE_MESSAGE = 'ACK_KEEP_ALIVE_MESSAGE';
@@ -41,55 +40,35 @@
 
 const PHISHING_WARNING_SW_STORAGE_KEY = 'phishing-warning-sw-registered';
 
-<<<<<<< HEAD
-let lastMessageRecievedTimestamp = Date.now();
-=======
 let lastMessageReceivedTimestamp = Date.now();
 
 let extensionPort;
 let ackTimeoutToDisplayError;
 
->>>>>>> 8885c54f
 /*
  * As long as UI is open it will keep sending messages to service worker
  * In service worker as this message is received
  * if service worker is inactive it is reactivated and script re-loaded
  * Time has been kept to 1000ms but can be reduced for even faster re-activation of service worker
  */
-let extensionPort;
-let timeoutHandle;
-
 if (isManifestV3) {
   // Checking for SW aliveness (or stuckness) flow
   // 1. Check if we have an extensionPort, if yes
   // 2a. Send a keep alive message to the background via extensionPort
   // 2b. Add a listener to it (if not already added)
   // 3a. Set a timeout to check if we have received an ACK from background
-<<<<<<< HEAD
-  // 3b. If we have not received an ACK within Xs, we know the background is stuck or dead
-=======
   // 3b. If we have not received an ACK within ACK_KEEP_ALIVE_WAIT_TIME,
   //     we know the background is stuck or dead
->>>>>>> 8885c54f
   // 4. If we recieve an ACK_KEEP_ALIVE_MESSAGE from the service worker, we know it is alive
 
   const ackKeepAliveListener = (message) => {
     if (message.name === ACK_KEEP_ALIVE_MESSAGE) {
-<<<<<<< HEAD
-      lastMessageRecievedTimestamp = Date.now();
-      clearTimeout(timeoutHandle);
-    }
-  };
-
-  const handle = setInterval(() => {
-=======
       lastMessageReceivedTimestamp = Date.now();
       clearTimeout(ackTimeoutToDisplayError);
     }
   };
 
   const keepAliveInterval = setInterval(() => {
->>>>>>> 8885c54f
     browser.runtime.sendMessage({ name: WORKER_KEEP_ALIVE_MESSAGE });
 
     if (extensionPort !== null && extensionPort !== undefined) {
@@ -100,21 +79,12 @@
       }
     }
 
-<<<<<<< HEAD
-    timeoutHandle = setTimeout(() => {
-      if (
-        Date.now() - lastMessageRecievedTimestamp >
-        ACK_KEEP_ALIVE_WAIT_TIME
-      ) {
-        clearInterval(handle);
-=======
     ackTimeoutToDisplayError = setTimeout(() => {
       if (
         Date.now() - lastMessageReceivedTimestamp >
         ACK_KEEP_ALIVE_WAIT_TIME
       ) {
         clearInterval(keepAliveInterval);
->>>>>>> 8885c54f
         displayCriticalError(
           'somethingIsWrong',
           new Error("Something's gone wrong. Try reloading the page."),
