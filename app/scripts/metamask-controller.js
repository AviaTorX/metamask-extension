--- conflicted
+++ resolved
@@ -377,7 +377,6 @@
     this.configManager.createShapeShiftTx(depositAddress, depositType)
   }
 
-<<<<<<< HEAD
   getNetwork(err) {
     if (err) {
       this.state.network = 'loading'
@@ -397,7 +396,6 @@
     })
   }
 
-=======
   setGasMultiplier (gasMultiplier, cb) {
     try {
       this.configManager.setGasMultiplier(gasMultiplier)
@@ -406,5 +404,4 @@
       cb(e)
     }
   }
->>>>>>> a88a48ba
 }