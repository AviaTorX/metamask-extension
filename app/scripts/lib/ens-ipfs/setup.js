--- conflicted
+++ resolved
@@ -4,13 +4,7 @@
 
 const supportedTopLevelDomains = ['eth']
 
-<<<<<<< HEAD
-module.exports = setupEnsIpfsResolver
-
-function setupEnsIpfsResolver ({ provider, getCurrentNetwork }) {
-=======
 export default function setupEnsIpfsResolver ({ provider, getCurrentNetwork, getIpfsGateway }) {
->>>>>>> df85ab6e
 
   // install listener
   const urlPatterns = supportedTopLevelDomains.map((tld) => `*://*.${tld}/*`)
@@ -45,14 +39,6 @@
   }
 
   async function attemptResolve ({ tabId, name, path, search, fragment }) {
-<<<<<<< HEAD
-    extension.tabs.update(tabId, { url: `loading.html` })
-    let url = `https://app.ens.domains/name/${name}`
-    try {
-      const {type, hash} = await resolveEnsToIpfsContentId({ provider, name })
-      if (type === 'ipfs-ns') {
-        const resolvedUrl = `https://gateway.ipfs.io/ipfs/${hash}${path}${search || ''}${fragment || ''}`
-=======
     const ipfsGateway = getIpfsGateway()
     extension.tabs.update(tabId, { url: `loading.html` })
     let url = `https://app.ens.domains/name/${name}`
@@ -60,7 +46,6 @@
       const { type, hash } = await resolveEnsToIpfsContentId({ provider, name })
       if (type === 'ipfs-ns' || type === 'ipns-ns') {
         const resolvedUrl = `https://${hash}.${type.slice(0, 4)}.${ipfsGateway}${path}${search || ''}${fragment || ''}`
->>>>>>> df85ab6e
         try {
           // check if ipfs gateway has result
           const response = await window.fetch(resolvedUrl, { method: 'HEAD' })
