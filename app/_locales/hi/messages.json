{
  "QRHardwareInvalidTransactionTitle": {
    "message": "त्रुटि"
  },
  "QRHardwareMismatchedSignId": {
    "message": "असंगत लेनदेन डेटा। कृपया लेनदेन विवरण की जांच करें।"
  },
  "QRHardwarePubkeyAccountOutOfRange": {
    "message": "कोई और खाता नहीं। यदि आप नीचे असूचीबद्ध किसी अन्य खाते तक पहुंचना चाहते हैं, तो कृपया अपने हार्डवेयर वॉलेट को फिर से कनेक्ट करें और उसका चयन करें।"
  },
  "QRHardwareScanInstructions": {
    "message": "QR कोड को अपने कैमरे के सामने रखें। स्क्रीन धुंधली है, लेकिन इससे रीडिंग प्रभावित नहीं होगी।"
  },
  "QRHardwareSignRequestCancel": {
    "message": "अस्वीकार करें"
  },
  "QRHardwareSignRequestDescription": {
    "message": "अपने वॉलेट से साइन करने के बाद, हस्ताक्षर लेने के लिए 'हस्ताक्षर प्राप्त करें' पर क्लिक करें"
  },
  "QRHardwareSignRequestGetSignature": {
    "message": "हस्ताक्षर प्राप्त करें"
  },
  "QRHardwareSignRequestSubtitle": {
    "message": "अपने वॉलेट से QR कोड को स्कैन करें"
  },
  "QRHardwareSignRequestTitle": {
    "message": "हस्ताक्षर का अनुरोध करें"
  },
  "QRHardwareUnknownQRCodeTitle": {
    "message": "त्रुटि"
  },
  "QRHardwareUnknownWalletQRCode": {
    "message": "अमान्य QR कोड। कृपया हार्डवेयर वॉलेट के सिंक QR कोड को स्कैन करें।"
  },
  "QRHardwareWalletImporterTitle": {
    "message": "QR कोड स्कैन करें"
  },
  "QRHardwareWalletSteps1Description": {
    "message": "एक एयरगैप हार्डवेयर वॉलेट से कनेक्ट करें जो QR-कोड के जरिये संचार करता है। आधिकारिक रूप से सपोर्टेड एयरगैप हार्डवेयर में शामिल है:"
  },
  "QRHardwareWalletSteps1Title": {
    "message": "QR-आधारित HW वॉलेट"
  },
  "QRHardwareWalletSteps2Description": {
    "message": "एयरगैप वॉल्ट और Ngrave (जल्द आ रहा है)"
  },
  "about": {
    "message": "इसके बारे में"
  },
  "acceleratingATransaction": {
    "message": "* गैस की उच्च कीमत का उपयोग करके लेनदेन में तेज़ी लाने से नेटवर्क द्वारा तेज़ी से संसाधित होने की संभावना बढ़ जाती है, लेकिन हमेशा इसकी गारंटी नहीं होती है।"
  },
  "acceptTermsOfUse": {
    "message": "मैंने $1 पढ़ लिया है और मैं सहमत हूं",
    "description": "$1 is the `terms` message"
  },
  "accessAndSpendNotice": {
    "message": "$1 इस अधिकतम राशि तक पहुंच सकते हैं और खर्च कर सकते हैं",
    "description": "$1 is the url of the site requesting ability to spend"
  },
  "accessAndSpendNoticeNFT": {
    "message": "$1 एक्सेस कर सकता है और इस एसेट को खर्च कर सकता है",
    "description": "$1 is the url of the site requesting ability to spend"
  },
  "accessingYourCamera": {
    "message": "आपके कैमरे तक पहुँच रहा है..."
  },
  "account": {
    "message": "खाता"
  },
  "accountDetails": {
    "message": "खाता विवरण"
  },
  "accountIdenticon": {
    "message": "अकाउंट आइडेंटिकॉन"
  },
  "accountName": {
    "message": "खाते का नाम"
  },
  "accountNameDuplicate": {
    "message": "इस अकाउंट का नाम पहले से हीं मौजूद है",
    "description": "This is an error message shown when the user enters a new account name that matches an existing account name"
  },
  "accountOptions": {
    "message": "खाता विकल्प"
  },
  "accountSelectionRequired": {
    "message": "आपको एक खाते का चयन करने की आवश्यकता है!"
  },
  "active": {
    "message": "सक्रिय"
  },
  "activity": {
    "message": "गतिविधि"
  },
  "activityLog": {
    "message": "गतिविधि लॉग"
  },
  "add": {
    "message": "जोड़ें"
  },
  "addANetwork": {
    "message": "एक नेटवर्क जोड़ें"
  },
  "addANetworkManually": {
    "message": "मैन्युअल रूप से नेटवर्क जोड़ें"
  },
  "addANickname": {
    "message": "एक उपनाम जोड़ें"
  },
  "addAcquiredTokens": {
    "message": "आपके द्वारा MetaMask का उपयोग करके प्राप्त किए गए टोकन जोड़ें"
  },
  "addAlias": {
    "message": "उपनाम जोड़ें"
  },
  "addContact": {
    "message": "संपर्क जोड़ें"
  },
  "addCustomToken": {
    "message": "कस्टम टोकन जोड़ें"
  },
  "addCustomTokenByContractAddress": {
    "message": "टोकन नहीं मिल रहा है? आप किसी भी टोकन का पता पेस्ट करके उसे मैन्युअल रूप से भी जोड़ सकते हैं। टोकन अनुबंध पते $1 पर मिल सकते हैं।",
    "description": "$1 is a blockchain explorer for a specific network, e.g. Etherscan for Ethereum"
  },
  "addEthereumChainConfirmationDescription": {
    "message": "इससे इस नेटवर्क को MetaMask के अंदर उपयोग करने की अनुमति मिलेगी।"
  },
  "addEthereumChainConfirmationRisks": {
    "message": "MetaMask कस्टम नेटवर्क को सत्यापित नहीं करता है।"
  },
  "addEthereumChainConfirmationRisksLearnMore": {
    "message": "$1 के बारे में जानें।",
    "description": "$1 is a link with text that is provided by the 'addEthereumChainConfirmationRisksLearnMoreLink' key"
  },
  "addEthereumChainConfirmationRisksLearnMoreLink": {
    "message": "धोखाधड़ी और नेटवर्क सुरक्षा जोखिम",
    "description": "Link text for the 'addEthereumChainConfirmationRisksLearnMore' translation key"
  },
  "addEthereumChainConfirmationTitle": {
    "message": "इस साइट को नेटवर्क जोड़ने की अनुमति दें?"
  },
  "addFriendsAndAddresses": {
    "message": "उन मित्रों और पतों को जोड़ें, जिन पर आप भरोसा करते हैं"
  },
  "addFromAListOfPopularNetworks": {
    "message": "लोकप्रिय नेटवर्क की सूची से जोड़ें या मैन्युअल रूप से नेटवर्क जोड़ें। केवल उन संस्थाओं के साथ संवाद करें जिन पर आप भरोसा करते हैं।"
  },
  "addMemo": {
    "message": "मेमो जोड़ें"
  },
  "addNetwork": {
    "message": "नेटवर्क जोड़ें"
  },
  "addSuggestedTokens": {
    "message": "सुझाए गए टोकन जोड़ें"
  },
  "addToken": {
    "message": "टोकन जोड़ें"
  },
  "address": {
    "message": "पता"
  },
  "addressBookIcon": {
    "message": "पता पुस्तिका आइकन"
  },
  "advanced": {
    "message": "उन्नत"
  },
  "advancedBaseGasFeeToolTip": {
    "message": "जब आपका लेन-देन ब्लॉक में शामिल हो जाता है, तो आपके अधिकतम आधार शुल्क और वास्तविक आधार शुल्क के बीच का कोई भी अंतर वापस कर दिया जाता है। कुल राशि की गणना अधिकतम आधार शुल्क (GWEI में) * गैस सीमा के रुप में की जाती है।"
  },
  "advancedGasFeeDefaultOptIn": {
    "message": "इन $1 को \"एडवांस\" के लिए मेरे डिफॉल्ट के रूप में सहेजें"
  },
  "advancedGasFeeDefaultOptOut": {
    "message": "हमेशा इन मूल्यों और एडवांस सेटिंग को डिफॉल्ट के रूप में उपयोग करें।"
  },
  "advancedGasFeeModalTitle": {
    "message": "एडवांस गैस शुल्क"
  },
  "advancedGasPriceTitle": {
    "message": "गैस की कीमत"
  },
  "advancedOptions": {
    "message": "उन्नत विकल्प"
  },
  "advancedPriorityFeeToolTip": {
    "message": "प्राथमिकता शुल्क (उर्फ \"माइनर टिप\") सीधे खनिकों के पास जाता है और उन्हें आपके लेन-देन को प्राथमिकता देने के लिए प्रोत्साहित करता है।"
  },
  "affirmAgree": {
    "message": "मैं सहमत हूं"
  },
  "airgapVault": {
    "message": "AirGap का वॉल्ट"
  },
  "airgapVaultTutorial": {
    "message": " (ट्यूटोरियल्स)"
  },
  "airgapVault": {
    "message": "AirGap का वॉल्ट"
  },
  "airgapVaultTutorial": {
    "message": " (ट्यूटोरियल्स)"
  },
  "alertDisableTooltip": {
    "message": "इसे \"सेटिंग > अलर्ट\" में बदला जा सकता है"
  },
  "alertSettingsUnconnectedAccount": {
    "message": "असंबद्ध खाता चयनित कर कोई वेबसाइट ब्राउज करना"
  },
  "alertSettingsUnconnectedAccountDescription": {
    "message": "यह चेतावनी पॉपअप में तब दिखाई जाती है, जब आप कनेक्टेड web3 साइट ब्राउज कर रहे होते हैं, लेकिन वर्तमान में चयनित खाता कनेक्ट नहीं होता है।"
  },
  "alertSettingsWeb3ShimUsage": {
    "message": "जब कोई वेबसाइट हटाए गए window.web3 API का उपयोग करने का प्रयास करती है"
  },
  "alertSettingsWeb3ShimUsageDescription": {
    "message": "यह चेतावनी पॉपअप में तब दिखाई जाती है, जब आप ऐसी साइट ब्राउज कर रहे होते हैं, जो हटाए गए window.web3 API का उपयोग करने का प्रयास करती है और परिणामस्वरूप उसमें गड़बड़ी आ सकती है।"
  },
  "alerts": {
    "message": "चेतावनियां"
  },
  "allowExternalExtensionTo": {
    "message": "इस बाहरी एक्सटेंशन को इसकी अनुमति दें:"
  },
  "allowSpendToken": {
    "message": "आपके $1 तक पहुंचने की अनुमति दें?",
    "description": "$1 is the symbol of the token that are requesting to spend"
  },
  "allowThisSiteTo": {
    "message": "इस साइट को इसकी अनुमति दें:"
  },
  "allowWithdrawAndSpend": {
    "message": "$1 को निम्नलिखित तक राशि निकालने और खर्च करने की अनुमति दें:",
    "description": "The url of the site that requested permission to 'withdraw and spend'"
  },
  "amount": {
    "message": "राशि"
  },
  "appDescription": {
    "message": "आपके ब्राउजर में एक Ethereum वॉलेट",
    "description": "The description of the application"
  },
  "appName": {
    "message": "MetaMask",
    "description": "The name of the application"
  },
  "appNameBeta": {
    "message": "MetaMask Beta",
    "description": "The name of the application (Beta)"
  },
  "appNameFlask": {
    "message": "MetaMask Fask",
    "description": "The name of the application (Flask)"
  },
  "approve": {
    "message": "खर्च सीमा अनुमोदित करें"
  },
  "approveAndInstall": {
    "message": "स्वीकृति दें और इंस्टॉल करें"
  },
  "approveButtonText": {
    "message": "अनुमोदित करें"
  },
  "approveSpendLimit": {
    "message": "$1 खर्च सीमा अनुमोदित करें",
    "description": "The token symbol that is being approved"
  },
  "approved": {
    "message": "अनुमोदित"
  },
  "approvedAmountWithColon": {
    "message": "स्वीकृत राशि:"
  },
  "approvedAsset": {
    "message": "स्वीकृत एसेट"
  },
  "areYouDeveloper": {
    "message": "क्या आप एक डेवलपर हैं?"
  },
  "areYouSure": {
    "message": "क्या आप सुनिश्चित हैं?"
  },
  "asset": {
    "message": "परिसंपत्ति"
  },
  "assetOptions": {
    "message": "एसेट विकल्प"
  },
  "assets": {
    "message": "परिसंपत्तियां"
  },
  "attemptToCancel": {
    "message": "रद्द करने का प्रयास?"
  },
  "attemptToCancelDescription": {
    "message": "इस प्रयास को सबमिट करने से आपके मूल लेनदेन को रद्द करने की गारंटी नहीं होगी। यदि रद्दीकरण का प्रयास सफल होता है, तो आपसे ऊपर दिया गया लेनदेन शुल्क लिया जाएगा।"
  },
  "attemptingConnect": {
    "message": "ब्लॉकचेन से कनेक्ट करने का प्रयास कर रहे हैं।"
  },
  "attributions": {
    "message": "विशेषताएं"
  },
  "authorizedPermissions": {
    "message": "आपने निम्नलिखित अनुमतियां अधिकृत की हैं"
  },
  "autoLockTimeLimit": {
    "message": "ऑटो-लॉक टाइमर (मिनट)"
  },
  "autoLockTimeLimitDescription": {
    "message": "MetaMask लॉक होने से पहले निष्क्रिय समय को मिनट में सेट करें।"
  },
  "average": {
    "message": "औसत"
  },
  "back": {
    "message": "वापस"
  },
  "backToAll": {
    "message": "सभी पर वापस"
  },
  "backupApprovalInfo": {
    "message": "यदि आप अपना डिवाइस खो देते हैं, अपना पासवर्ड भूल जाते हैं, MetaMask को फिर से स्थापित करना हो या दूसरे डिवाइस पर अपने वॉलेट तक पहुंचना चाहते हों, तो आपके वॉलेट को पुनर्प्राप्त करने के लिए यह गुप्त कोड आवश्यक है।"
  },
  "backupApprovalNotice": {
    "message": "अपने वॉलेट और धन को सुरक्षित रखने के लिए अपने गुप्त रिकवरी कोड का बैकअप लें।"
  },
  "backupNow": {
    "message": "अभी बैकअप लें"
  },
  "balance": {
    "message": "शेषराशि"
  },
  "balanceOutdated": {
    "message": "शेषराशि पुरानी हो सकती है"
  },
  "baseFee": {
    "message": "आधार शुल्क"
  },
  "basic": {
    "message": "बेसिक"
  },
  "betaMetamaskDescription": {
    "message": "लाखों लोगों का भरोसेमंद, MetaMask एक सुरक्षित वॉलेट है जो वेब3 की दुनिया को सबके लिए सुलभ बनाता है।"
  },
  "betaMetamaskDescriptionExplanation": {
    "message": "आगामी फीचर के रिलीज़ होने से पहले उनके परीक्षण के लिए इस संस्करण का उपयोग करें। आपका उपयोग और फीडबैक हमें MetaMask के सर्वोत्तम संस्करण को संभव बनाने में मदद करता है। MetaMask बीटा का आपका उपयोग हमारे मानक $1 के साथ साथ $2 के अधीन है। बीटा के रूप में, वहां बग का खतरा बढ़ सकता है। आगे बढ़ने पर, आप इन खतरों को स्वीकार करते हैं और पहचानते हैं, साथ हीं साथ वो खतरे हमारे नियम औऱ बीटा नियम में पाए जाते हैं।",
    "description": "$1 represents localization item betaMetamaskDescriptionExplanationTermsLinkText.  $2 represents localization item betaMetamaskDescriptionExplanationBetaTermsLinkText"
  },
  "betaMetamaskDescriptionExplanationBetaTermsLinkText": {
    "message": "अनुपूरक बीटा नियम"
  },
  "betaMetamaskDescriptionExplanationTermsLinkText": {
    "message": "नियम"
  },
  "betaMetamaskVersion": {
    "message": "MetaMask बीटा संस्करण"
  },
  "betaWelcome": {
    "message": "MetaMask बीटा में आपका स्वागत है"
  },
  "blockExplorerAccountAction": {
    "message": "अकाउंट",
    "description": "This is used with viewOnEtherscan and viewInExplorer e.g View Account in Explorer"
  },
  "blockExplorerAssetAction": {
    "message": "संपत्ति",
    "description": "This is used with viewOnEtherscan and viewInExplorer e.g View Asset in Explorer"
  },
  "blockExplorerSwapAction": {
    "message": "विनिमय",
    "description": "This is used with viewOnEtherscan e.g View Swap on Etherscan"
  },
  "blockExplorerUrl": {
    "message": "ब्लॉक एक्सप्लोरर URL"
  },
  "blockExplorerUrlDefinition": {
    "message": "इस नेटवर्क के लिए ब्लॉक एक्सप्लोरर के रूप में उपयोग किया जाने वाला URL।"
  },
  "blockExplorerView": {
    "message": "$1 पर खाता देखें",
    "description": "$1 replaced by URL for custom block explorer"
  },
  "blockies": {
    "message": "ब्लॉकीज़"
  },
  "browserNotSupported": {
    "message": "आपका ब्राउज़र समर्थित नहीं है..."
  },
  "buildContactList": {
    "message": "अपनी संपर्क सूची बनाएं"
  },
  "builtAroundTheWorld": {
    "message": "MetaMask दुनिया भर में डिज़ाइन किया और बनाया गया है।"
  },
  "busy": {
    "message": "व्यस्त"
  },
  "buy": {
    "message": "खरीदें"
  },
  "buyAsset": {
    "message": "$1 खरीदें",
    "description": "$1 is the ticker symbol of a an asset the user is being prompted to purchase"
  },
  "buyCryptoWithMoonPay": {
    "message": "MoonPay से $1 खरीदें",
    "description": "$1 represents the cypto symbol to be purchased"
  },
  "buyCryptoWithMoonPayDescription": {
    "message": "MoonPay कई लोकप्रिय भुगतान विधियों को सपोर्ट करता है, जिसमें Visa, Mastercard, Apple / Google / Samsung Pay और 145+ देशों में बैंक हस्तांतरण शामिल हैं। टोकन आपके MetaMask के अकाउंट में जमा होते हैं।"
  },
  "buyCryptoWithTransak": {
    "message": "Transak से $1 खरीदें",
    "description": "$1 represents the cypto symbol to be purchased"
  },
  "buyCryptoWithTransakDescription": {
    "message": "Transak 100+ देशों में क्रेडिट और डेबिट कार्ड, Apple Pay, MobiKwik और बैंक ट्रांसफ़र (स्थान के आधार पर) को सपोर्ट करता है। $1 सीधे आपके MetaMask के अकाउंट में जमा होता है।",
    "description": "$1 represents the crypto symbol to be purchased"
  },
  "buyWithWyre": {
    "message": "Wyre के जरिए $1 खरीदें"
  },
  "buyWithWyreDescription": {
    "message": "Wyre आपको अपने MetaMask खाते में $1 जमा करने के लिए डेबिट कार्ड का उपयोग करने की सुविधा देता है।"
  },
  "bytes": {
    "message": "बाइट"
  },
  "canToggleInSettings": {
    "message": "आप इस अधिसूचना को सेटिंग्स -> अलर्ट में पुनः सक्षम कर सकते हैं।"
  },
  "cancel": {
    "message": "रद्द करें"
  },
  "cancelEdit": {
    "message": "संपादित करना रद्द करें"
  },
  "cancelPopoverTitle": {
    "message": "लेन-देन रद्द करें"
  },
  "cancelSpeedUp": {
    "message": "किसी लेन-देन को रद्द या तेज करें।"
  },
  "cancelSpeedUpLabel": {
    "message": "ये गैस शुल्क मूल को $1 करेगा।",
    "description": "$1 is text 'replace' in bold"
  },
  "cancelSpeedUpTransactionTooltip": {
    "message": "किसी लेनदेन को $1 करने के लिए गैस शुल्क में कम से कम 10% की वृद्धि की जानी चाहिए ताकि उसे नेटवर्क द्वारा मान्यता मिल सके।",
    "description": "$1 is string 'cancel' or 'speed up'"
  },
  "cancelSwap": {
    "message": "स्वैप रद्द करें"
  },
  "cancellationGasFee": {
    "message": "रद्दीकरण गैस शुल्क"
  },
  "cancelled": {
    "message": "रद्द किया गया"
  },
  "chainId": {
    "message": "चेन ID"
  },
  "chainIdDefinition": {
    "message": "इस नेटवर्क के लिए लेन-देन पर हस्ताक्षर करने के लिए उपयोग की जाने वाली चेन ID।"
  },
  "chainIdExistsErrorMsg": {
    "message": "यह चेन ID वर्तमान में $1 नेटवर्क द्वारा उपयोग की जाती है।"
  },
  "chainListReturnedDifferentTickerSymbol": {
    "message": "चेन आईडी $1 वाला नेटवर्क आपके द्वारा दर्ज किए गए मुद्रा चिह्न ($2) से भिन्न मुद्रा चिह्न का उपयोग कर सकता है। कृपया जारी रखने से पहले सत्यापित करें।",
    "description": "$1 is the chain id currently entered in the network form and $2 is the return value of nativeCurrency.symbol from chainlist.network"
  },
  "chromeRequiredForHardwareWallets": {
    "message": "अपने हार्डवेयर वॉलेट से कनेक्ट करने के लिए आपको Google Chrome पर MetaMask का उपयोग करने की आवश्यकता है।"
  },
  "clickToConnectLedgerViaWebHID": {
    "message": "अपने लेजर को WebHID के जरिये कनेक्ट करने के लिए यहां क्लिक करें",
    "description": "Text that can be clicked to open a browser popup for connecting the ledger device via webhid"
  },
  "clickToRevealSeed": {
    "message": "गुप्त शब्दों को प्रकट करने के लिए यहाँ क्लिक करें"
  },
  "close": {
    "message": "बंद करें"
  },
  "collectibleAddFailedMessage": {
    "message": "एनएफटी जोड़ा नहीं जा सकता क्योंकि स्वामित्व विवरण मेल नहीं खा रहे हैं। सुनिश्चित करें कि आपने सही जानकारी दर्ज की है।"
  },
  "collectibleAddressError": {
    "message": "ये टोकन एक एनएफटी है। $1 पर जोड़ें",
    "description": "$1 is a clickable link with text defined by the 'importNFTPage' key"
  },
  "confirm": {
    "message": "पुष्टि करें"
  },
  "confirmPassword": {
    "message": "पासवर्ड की पुष्टि करें"
  },
  "confirmRecoveryPhrase": {
    "message": "सीक्रेट रिकवरी फ्रेज की पुष्टि करें"
  },
  "confirmSecretBackupPhrase": {
    "message": "अपने गुप्त बैकअप फ्रेज की पुष्टि करें"
  },
  "confirmed": {
    "message": "पुष्टि की गई"
  },
  "confusableUnicode": {
    "message": "'$1', '$2' के समान है।"
  },
  "confusableZeroWidthUnicode": {
    "message": "शून्य-चौड़ाई वाला वर्ण मिला।"
  },
  "confusingEnsDomain": {
    "message": "हमने ENS नाम में एक भ्रमित करने योग्य वर्ण का पता लगाया है। संभावित धोखाधड़ी से बचने के लिए ENS नाम की जाँच करें।"
  },
  "congratulations": {
    "message": "बधाइयां"
  },
  "connect": {
    "message": "कनेक्ट करें"
  },
  "connectAccountOrCreate": {
    "message": "खाता कनेक्ट करें या नया बनाएं"
  },
  "connectHardwareWallet": {
    "message": "हार्डवेयर वॉलेट कनेक्ट करें"
  },
  "connectManually": {
    "message": "वर्तमान साइट से मैन्युअल रूप से कनेक्ट करें"
  },
  "connectTo": {
    "message": "$1 से कनेक्ट करें",
    "description": "$1 is the name/origin of a web3 site/application that the user can connect to metamask"
  },
  "connectToAll": {
    "message": "अपने सभी $1 से कनेक्ट करें",
    "description": "$1 will be replaced by the translation of connectToAllAccounts"
  },
  "connectToAllAccounts": {
    "message": "खाते",
    "description": "will replace $1 in connectToAll, completing the sentence 'connect to all of your accounts', will be text that shows list of accounts on hover"
  },
  "connectToMultiple": {
    "message": "$1 से कनेक्ट करें",
    "description": "$1 will be replaced by the translation of connectToMultipleNumberOfAccounts"
  },
  "connectToMultipleNumberOfAccounts": {
    "message": "$1 खाते",
    "description": "$1 is the number of accounts to which the web3 site/application is asking to connect; this will substitute $1 in connectToMultiple"
  },
  "connectWithMetaMask": {
    "message": "MetaMask के साथ कनेक्ट करें"
  },
  "connectedAccountsDescriptionPlural": {
    "message": "आपके पास इस साइट से कनेक्ट किए गए $1 खाते हैं।",
    "description": "$1 is the number of accounts"
  },
  "connectedAccountsDescriptionSingular": {
    "message": "इस साइट से आपका 1 खाता कनेक्ट किया गया है।"
  },
  "connectedAccountsEmptyDescription": {
    "message": "MetaMask इस साइट से कनेक्ट नहीं है। किसी web3 साइट से कनेक्ट करने के लिए, उनकी साइट पर कनेक्ट बटन खोजें।"
  },
  "connectedSites": {
    "message": "कनेक्ट की गई साइटें"
  },
  "connectedSitesDescription": {
    "message": "$1 इन साइटों से कनेक्ट है। वे आपके खाते का पता देख सकते हैं।",
    "description": "$1 is the account name"
  },
  "connectedSitesEmptyDescription": {
    "message": "$1 किसी भी साइट से कनेक्ट नहीं है।",
    "description": "$1 is the account name"
  },
  "connectedSnapSites": {
    "message": "$1 स्नैप इन साइटों से जुड़ा है। वे ऊपर सूचीबद्ध अनुमतियों को एक्सेस कर सकती हैं।",
    "description": "$1 represents the name of the snap"
  },
  "connecting": {
    "message": "कनेक्ट किया जा रहा है..."
  },
  "connectingTo": {
    "message": "$1 से कनेक्ट किया जा रहा है"
  },
  "connectingToGoerli": {
    "message": "Goerli टेस्ट नेटवर्क से कनेक्ट हो रहा है"
  },
  "connectingToKovan": {
    "message": "Kovan टेस्ट नेटवर्क से कनेक्ट हो रहा है"
  },
  "connectingToMainnet": {
    "message": "Ethereum Mainnet से कनेक्ट हो रहा है"
  },
  "connectingToRinkeby": {
    "message": "Rinkeby टेस्ट नेटवर्क से कनेक्ट हो रहा है"
  },
  "connectingToRopsten": {
    "message": "Ropsten टेस्ट नेटवर्क से कनेक्ट हो रहा है"
  },
  "contactUs": {
    "message": "हमसे संपर्क करें"
  },
  "contacts": {
    "message": "संपर्क"
  },
  "continue": {
    "message": "जारी रखें"
  },
  "continueToMoonPay": {
    "message": "MoonPay के लिए जारी रखें"
  },
  "continueToTransak": {
    "message": "Transak के लिए जारी रखें"
  },
  "continueToWyre": {
    "message": "Wyre पर जारी रखें"
  },
  "contract": {
    "message": "अनुबंध"
  },
  "contractAddress": {
    "message": "अनुबंध का पता"
  },
  "contractAddressError": {
    "message": "आप टोकन के अनुबंध पते पर टोकन भेज रहे हैं। इसके परिणामस्वरूप इन टोकनों का नुकसान हो सकता है।"
  },
  "contractDeployment": {
    "message": "अनुबंध परिनियोजन"
  },
  "contractInteraction": {
    "message": "अनुबंध इंटरैक्शन"
  },
  "convertTokenToNFTDescription": {
    "message": "हमने पाया है कि ये एसेट एक एनएफटी है। MetaMask के पास अब एनएफटी के लिए पूर्ण स्थानीय सपोर्ट है। क्या आप इसे अपनी टोकन सूची से हटाना चाहते हैं और इसे एनएफटी के रूप में जोड़ना चाहते हैं?"
  },
  "convertTokenToNFTExistDescription": {
    "message": "हमने पाया है कि इस एसेट को एक एनएफटी के रूप में जोड़ा गया है। क्या आप इसे अपनी टोकन सूची से हटाना चाहते हैं?"
  },
  "copiedExclamation": {
    "message": "कॉपी किया गया!"
  },
  "copyAddress": {
    "message": "क्लिपबोर्ड पर पता कॉपी करें"
  },
  "copyPrivateKey": {
    "message": "यह आपकी निजी कुंजी है (कॉपी करने के लिए क्लिक करें)"
  },
  "copyRawTransactionData": {
    "message": "लेन-देन का अपरिष्कृत डेटा कॉपी करें"
  },
  "copyToClipboard": {
    "message": "क्लिपबोर्ड पर कॉपी करें"
  },
  "copyTransactionId": {
    "message": "लेनदेन ID कॉपी करें"
  },
  "create": {
    "message": "बनाएं"
  },
  "createAWallet": {
    "message": "एक वॉलेट बनाएं"
  },
  "createAccount": {
    "message": "खाता बनाएं"
  },
  "createNewWallet": {
    "message": "एक नया वॉलेट बनाएं"
  },
  "createPassword": {
    "message": "पासवर्ड बनाएँ"
  },
  "currencyConversion": {
    "message": "मुद्रा रूपांतरण"
  },
  "currencySymbol": {
    "message": "मुद्रा प्रतीक"
  },
  "currencySymbolDefinition": {
    "message": "इस नेटवर्क की मुद्रा के लिए प्रदर्शित टिकर प्रतीक।"
  },
  "currentAccountNotConnected": {
    "message": "आपका चालू खाता कनेक्ट नहीं है"
  },
  "currentExtension": {
    "message": "वर्तमान विस्तार पेज"
  },
  "currentLanguage": {
    "message": "वर्तमान भाषा"
  },
  "currentTitle": {
    "message": "मौजूदा:"
  },
  "currentlyUnavailable": {
    "message": "इस नेटवर्क पर अनुपलब्ध"
  },
  "curveHighGasEstimate": {
    "message": "एग्रेसिव गैस एस्टीमेट ग्राफ"
  },
  "curveLowGasEstimate": {
    "message": "लो गैस एस्टीमेट ग्राफ"
  },
  "curveMediumGasEstimate": {
    "message": "मार्केट गैस एस्टीमेट ग्राफ"
  },
  "custom": {
    "message": "उन्नत"
  },
  "customContentSearch": {
    "message": "पहले से जुड़े हुए नेटवर्क के लिए खोजें"
  },
  "customGas": {
    "message": "गैस अनुकूलित करें"
  },
  "customGasSettingToolTipMessage": {
    "message": "गैस की कीमत को अनुकूलित करने के लिए $1 का उपयोग करें। यदि आप परिचित नहीं हैं तो ये भ्रामक हो सकता है। अपनी ज़िम्मेदारी पर बातचीत करें।",
    "description": "$1 is key 'advanced' (text: 'Advanced') separated here so that it can be passed in with bold fontweight"
  },
  "customGasSubTitle": {
    "message": "शुल्क बढ़ाने से प्रसंस्करण समय में कमी हो सकती है, लेकिन इसकी गारंटी नहीं होती है।"
  },
  "customSpendLimit": {
    "message": "खर्च सीमा कस्टम करें"
  },
  "customToken": {
    "message": "कस्टम टोकन"
  },
  "customTokenWarningInNonTokenDetectionNetwork": {
    "message": "इस नेटवर्क पर अभी टोकन खोज उपलब्ध नहीं है। कृपया टोकन को मैन्युअल रूप से इंपोर्ट करें और ये सुनिश्चित करें कि आपका उसपर भरोसा हो। $1 के बारे में जानें"
  },
  "customTokenWarningInTokenDetectionNetwork": {
    "message": "टोकन को मैन्युअल रूप से इंपोर्ट करने से पहले, सुनिश्चित करें कि आपका उसपर भरोसा हो। $1 के बारे में जानें"
  },
  "customerSupport": {
    "message": "ग्राहक सहायता सेवा"
  },
  "dappSuggested": {
    "message": "साइट का सुझाव दिया गया"
  },
  "dappSuggestedGasSettingToolTipMessage": {
    "message": "$1 ने इस कीमत का सुझाव दिया है।",
    "description": "$1 is url for the dapp that has suggested gas settings"
  },
  "dappSuggestedShortLabel": {
    "message": "साइट"
  },
  "dappSuggestedTooltip": {
    "message": "$1 ने इस कीमत की अनुशंसा की है।",
    "description": "$1 represents the Dapp's origin"
  },
  "darkTheme": {
    "message": "डार्क"
  },
  "data": {
    "message": "डेटा"
  },
  "dataBackupFoundInfo": {
    "message": "MetaMask की पिछली स्थापना के दौरान आपके कुछ खाता डेटा का बैकअप लिया गया था। इसमें आपकी सेटिंग, संपर्क और टोकन शामिल हो सकते हैं। क्या आप अब इस डेटा को पुनर्स्थापित करना चाहेंगे?"
  },
  "dataHex": {
    "message": "हेक्स"
  },
  "decimal": {
    "message": "टोकन दशमलव"
  },
  "decimalsMustZerotoTen": {
    "message": "दशमलव कम से कम 0 होना चाहिए और 36 से अधिक न हो।"
  },
  "decrypt": {
    "message": "डिक्रिप्ट करें"
  },
  "decryptCopy": {
    "message": "एन्क्रिप्ट किया गया संदेश कॉपी करें"
  },
  "decryptInlineError": {
    "message": "त्रुटि के कारण इस संदेश को डिक्रिप्ट नहीं किया जा सकता है: $1",
    "description": "$1 is error message"
  },
  "decryptMessageNotice": {
    "message": "$1 आपकी कार्रवाई को पूरा करने के लिए इस संदेश को पढ़ना चाहता है",
    "description": "$1 is the web3 site name"
  },
  "decryptMetamask": {
    "message": "संदेश डिक्रिप्ट करें"
  },
  "decryptRequest": {
    "message": "अनुरोध डिक्रिप्ट करें"
  },
  "delete": {
    "message": "हटाएँ"
  },
  "deleteAccount": {
    "message": "खाता हटाएँ"
  },
  "deleteNetwork": {
    "message": "नेटवर्क हटाएँ?"
  },
  "deleteNetworkDescription": {
    "message": "क्या आप वाकई इस नेटवर्क को हटाना चाहते हैं?"
  },
  "depositCrypto": {
    "message": "$1 जमा करें",
    "description": "$1 represents the cypto symbol to be purchased"
  },
  "description": {
    "message": "विवरण"
  },
  "details": {
    "message": "विस्तृत जानकारी"
  },
  "directDepositCrypto": {
    "message": "$1 सीधे जमा करें"
  },
  "directDepositCryptoExplainer": {
    "message": "यदि आपके पास कुछ $1 पहले से हैं, तो अपने नए वॉलेट में $1 प्राप्त करने का सबसे तेज़ तरीका है सीधे जमा करना है।"
  },
  "disabledGasOptionToolTipMessage": {
    "message": "\"$1\" अक्षम किया गया है क्योंकि यह मूल गैस शुल्क से न्यूनतम 10% वृद्धि को पूरा नहीं करता है।",
    "description": "$1 is gas estimate type which can be market or aggressive"
  },
  "disconnect": {
    "message": "डिस्कनेक्ट करें"
  },
  "disconnectAllAccounts": {
    "message": "सभी खाते डिस्कनेक्ट करें"
  },
  "disconnectAllAccountsConfirmationDescription": {
    "message": "क्या आप वाकई डिस्कनेक्ट करना चाहते हैं? आप साइट की कार्यक्षमता खो सकते हैं।"
  },
  "disconnectPrompt": {
    "message": "$1 डिस्कनेक्ट करें"
  },
  "disconnectThisAccount": {
    "message": "इस खाते को डिस्कनेक्ट करें"
  },
  "dismiss": {
    "message": "खारिज करें"
  },
  "dismissReminderDescriptionField": {
    "message": "गुप्त रिकवरी फ्रेज बैकअप अनुस्मारक संदेश को खारिज करने के लिए इसे चालू करें। हम जोर देकर अनुशंसा करते हैं कि आप धन के नुकसान से बचने के लिए अपने गुप्त रिकवरी फ्रेज का बैकअप लें"
  },
  "dismissReminderField": {
    "message": "रिकवरी फ्रेज़ बैकअप अनुस्मारक खारिज करें"
  },
  "domain": {
    "message": "डोमेन"
  },
  "done": {
    "message": "संपन्न"
  },
  "dontShowThisAgain": {
    "message": "इसे दोबारा न दिखाएँ"
  },
  "downArrow": {
    "message": "डाउन ऐरो"
  },
  "downloadGoogleChrome": {
    "message": "Google Chrome डाउनलोड करें"
  },
  "downloadSecretBackup": {
    "message": "इस गुप्त बैकअप फ्रेज को डाउनलोड करें और इसे बाहरी एन्क्रिप्ट की गई हार्ड ड्राइव या स्टोरेज माध्यम पर सुरक्षित रूप से संग्रहीत रखें।"
  },
  "downloadStateLogs": {
    "message": "स्टेट लॉग डाउनलोड करें"
  },
  "dropped": {
    "message": "ड्रॉप किया गया"
  },
  "edit": {
    "message": "संपादित करें"
  },
  "editANickname": {
    "message": "उपनाम संपादित करें"
  },
  "editAddressNickname": {
    "message": "पता उपनाम संपादित करें"
  },
  "editCancellationGasFeeModalTitle": {
    "message": "गैस रद्द करने के शुल्क को एडिट करें"
  },
  "editContact": {
    "message": "संपर्क संपादित करें"
  },
  "editGasEducationButtonText": {
    "message": "मुझे कैसे चुनना चाहिए?"
  },
  "editGasEducationHighExplanation": {
    "message": "समय के प्रति संवेदनशील लेन-देन (जैसे कि विनिमय) के लिए यह सबसे अच्छा है क्योंकि यह एक सफल लेन-देन की संभावना को बढ़ाता है। यदि विनिमय को प्रोसेस होने में ज्यादा समय लगता है तो यह विफल हो सकता है और इसके परिणामस्वरुप आपके गैस शुल्क की कुछ हानि हो सकती है।"
  },
  "editGasEducationLowExplanation": {
    "message": "एक निम्न गैस शुल्क का उपयोग केवल तभी किया जाना चाहिए जब प्रोसेस का समय कम महत्वपूर्ण हो। निम्न शुल्क से यह अनुमान लगाना मुश्किल हो जाता है कि आपका लेन-देन कब (या यदि) सफल होगा।"
  },
  "editGasEducationMediumExplanation": {
    "message": "एक मध्यम गैस शुल्क भेजने, निकालने या अन्य गैर-समय संवेदनशील लेन-देन के लिए अच्छा है। इस सेटिंग के परिणामस्वरुप अक्सर एक सफल लेन-देन होता है।"
  },
  "editGasEducationModalIntro": {
    "message": "सही गैस शुल्क का चयन लेन-देन के प्रकार और यह आपके लिए कितना महत्वपूर्ण है इस पर निर्भर करता है।"
  },
  "editGasEducationModalTitle": {
    "message": "कैसे चुनें?"
  },
  "editGasFeeModalTitle": {
    "message": "गैस शुल्क संपादित करें"
  },
  "editGasHigh": {
    "message": "उच्च"
  },
  "editGasLimitOutOfBounds": {
    "message": "गैस सीमा कम से कम $1 होनी चाहिए"
  },
  "editGasLimitOutOfBoundsV2": {
    "message": "गैस की सीमा $1 से अधिक और $2 से कम होनी चाहिए",
    "description": "$1 is the minimum limit for gas and $2 is the maximum limit"
  },
  "editGasLimitTooltip": {
    "message": "गैस सीमा, गैस की वो अधिकतम यूनिट है जिसका आप उपयोग करना चाहते हैं। गैस यूनिट “अधिकतम प्राथमिकता शुल्क” और “अधिकतम शुल्क” का गुणक होती हैं।"
  },
  "editGasLow": {
    "message": "निम्न"
  },
  "editGasMaxBaseFeeGWEIImbalance": {
    "message": "अधिकतम आधार शुल्क प्राथमिकता शुल्क से कम नहीं हो सकता है।"
  },
  "editGasMaxBaseFeeHigh": {
    "message": "अधिकतम आधार शुल्क आवश्यकता से अधिक है"
  },
  "editGasMaxBaseFeeLow": {
    "message": "मौजूदा नेटवर्क स्थितियों के लिए अधिकतम आधार शुल्क कम है"
  },
  "editGasMaxFeeHigh": {
    "message": "अधिकतम शुल्क आवश्यकता से अधिक है"
  },
  "editGasMaxFeeLow": {
    "message": "नेटवर्क स्थितियों के लिए अधिकतम शुल्क बहुत कम है"
  },
  "editGasMaxFeePriorityImbalance": {
    "message": "अधिकतम शुल्क अधिकतम प्राथमिकता शुल्क से कम नहीं हो सकता है"
  },
  "editGasMaxFeeTooltip": {
    "message": "अधिकतम शुल्क वह अधिकतम शुल्क है जिसका आप भुगतान करेंगे (आधार शुल्क + प्राथमिकता शुल्क)।"
  },
  "editGasMaxPriorityFeeBelowMinimum": {
    "message": "अधिकतम प्राथमिकता शुल्क 0 GWEI से अधिक होना चाहिए"
  },
  "editGasMaxPriorityFeeBelowMinimumV2": {
    "message": "प्राथमिकता शुल्क 0 से अधिक होना चाहिए।"
  },
  "editGasMaxPriorityFeeHigh": {
    "message": "अधिकतम प्राथमिकता शुल्क आवश्यकता से अधिक है। आप आवश्यकता से अधिक भुगतान कर सकते हैं।"
  },
  "editGasMaxPriorityFeeHighV2": {
    "message": "प्राथमिकता शुल्क आवश्यकता से अधिक है। आप आवश्यकता से अधिक भुगतान कर सकते हैं"
  },
  "editGasMaxPriorityFeeLow": {
    "message": "मौजूदा नेटवर्क स्थितियों के लिए अधिकतम आधार शुल्क कम है"
  },
  "editGasMaxPriorityFeeLowV2": {
    "message": "मौजूदा नेटवर्क स्थितियों के लिए प्राथमिकता शुल्क कम है"
  },
  "editGasMaxPriorityFeeTooltip": {
    "message": "अधिकतम प्राथमिकता शुल्क (उर्फ \"माइनर टिप\") सीधे खनिकों के पास जाता है और उन्हें आपके लेनदेन को प्राथमिकता देने के लिए प्रोत्साहित करता है। आप अक्सर अपनी अधिकतम सेटिंग का भुगतान करेंगे"
  },
  "editGasMedium": {
    "message": "माध्यम"
  },
  "editGasPriceTooLow": {
    "message": "गैस का मूल्य 0 से अधिक होना चाहिए"
  },
  "editGasPriceTooltip": {
    "message": "लेन-देन सबमिट करते समय इस नेटवर्क को \"गैस मूल्य\" फील्ड की आवश्यकता होती है। गैस का मूल्य वह राशि है जो आप प्रति यूनिट गैस के लिए भुगतान करेंगे।"
  },
  "editGasSubTextAmountLabel": {
    "message": "अधिकतम राशि:",
    "description": "This is meant to be used as the $1 substitution editGasSubTextAmount"
  },
  "editGasSubTextFeeLabel": {
    "message": "अधिकतम शुल्क:"
  },
  "editGasTitle": {
    "message": "प्राथमिकता संपादित करें"
  },
  "editGasTooLow": {
    "message": "अज्ञात प्रोसेसिंग समय"
  },
  "editGasTooLowTooltip": {
    "message": "मौजूदा बाजार स्थितियों के लिए आपका अधिकतम शुल्क या अधिकतम प्राथमिकता शुल्क कम हो सकता है। हम नहीं जानते कि आपका लेन-देन कब (या यदि) प्रोसेस किया जाएगा। "
  },
  "editGasTooLowWarningTooltip": {
    "message": "यह आपके अधिकतम शुल्क को कम करता है लेकिन यदि नेटवर्क ट्रैफिक बढ़ता है तो आपके लेन-देन में देरी हो सकती है या लेन-देन विफल हो सकता है।"
  },
  "editNonceField": {
    "message": "नॉन्स संपादित करें"
  },
  "editNonceMessage": {
    "message": "यह एक उन्नत सुविधा है, सावधानी से उपयोग करें।"
  },
  "editPermission": {
    "message": "अनुमति संपादित करें"
  },
  "editSpeedUpEditGasFeeModalTitle": {
    "message": "गैस शुल्क स्पीड अप को एडिट करें"
  },
  "enableAutoDetect": {
    "message": " ऑटो डिटेक्ट इनेबल करें"
  },
  "enableEIP1559V2": {
    "message": "इनहैन्सड गैस शुल्क UI को सक्षम करें"
  },
  "enableEIP1559V2AlertMessage": {
    "message": "हमने अपडेट किया है कि गैस शुल्क अनुमान और कस्टमाइज़ेशन कैसे काम करता है।"
  },
  "enableEIP1559V2ButtonText": {
    "message": "सेटिंग्स में इनहैन्सड गैस शुल्क यूआइ को चालू करें"
  },
  "enableEIP1559V2Description": {
    "message": "हमने अपडेट किया है कि गैस शुल्क अनुमान और कस्टमाइज़ेशन कैसे काम करता है। अगर आप नए गैस अनुभव का इस्तेमाल करना चाहते हैं तो चालू करें। $1",
    "description": "$1 here is Learn More link"
  },
  "enableEIP1559V2Header": {
    "message": "नया गैस अनुभव"
  },
  "enableFromSettings": {
    "message": " इसे सेटिंग्स से इनेबल करें।"
  },
  "enableOpenSeaAPI": {
    "message": "OpenSea API इनेबल करें"
  },
  "enableOpenSeaAPIDescription": {
    "message": "NFT डेटा लाने के लिए OpenSea के API का उपयोग करें। NFT ऑटो-डिटेक्शन OpenSea के API पर निर्भर करता है, और इसके बंद होने पर उपलब्ध नहीं होगा।"
  },
  "enableSmartTransactions": {
    "message": "स्मार्ट लेनदेन को सक्षम करें"
  },
  "enableToken": {
    "message": "$1 इनेबल करें",
    "description": "$1 is a token symbol, e.g. ETH"
  },
  "encryptionPublicKeyNotice": {
    "message": "$1 आपकी सार्वजनिक एन्क्रिप्शन कुंजी चाहता है। सहमति देने पर, यह साइट आपके लिए एन्क्रिप्ट किए गए संदेशों को लिखने में सक्षम होगी।",
    "description": "$1 is the web3 site name"
  },
  "encryptionPublicKeyRequest": {
    "message": "एन्क्रिप्शन सार्वजनिक कुंजी का अनुरोध करें"
  },
  "endOfFlowMessage1": {
    "message": "आप टेस्ट में उत्तीर्ण हो गए हैं - अपने गुप्त रिकवरी फ्रेज को सुरक्षित रखें, यह आपकी जिम्मेदारी है!"
  },
  "endOfFlowMessage10": {
    "message": "सब कुछ हो गया"
  },
  "endOfFlowMessage2": {
    "message": "इसे सुरक्षित रूप से संग्रहीत करने के सुझाव"
  },
  "endOfFlowMessage3": {
    "message": "कई स्थानों पर बैकअप सहेजें।"
  },
  "endOfFlowMessage4": {
    "message": "वाक्यांश को कभी भी किसी के साथ साझा न करें।"
  },
  "endOfFlowMessage5": {
    "message": "फिशिंग से सावधान रहें! MetaMask कभी भी अनायास ही आपके गुप्त रिकवरी फ्रेज के बारे में नहीं पूछेगा।"
  },
  "endOfFlowMessage6": {
    "message": "यदि आपको अपने गुप्त रिकवरी फ्रेज का फिर से बैकअप लेने की आवश्यकता है, तो आप इसे सेटिंग -> सुरक्षा में पा सकते हैं।"
  },
  "endOfFlowMessage7": {
    "message": "यदि आपको कभी कुछ पूछना हो या कुछ गड़बड़ लगे, तो हमारी सहायता $1 से संपर्क करें।",
    "description": "$1 is a clickable link with text defined by the 'here' key. The link will open to a form where users can file support tickets."
  },
  "endOfFlowMessage8": {
    "message": "MetaMask आपके गुप्त रिकवरी फ्रेज को पुनर्प्राप्त नहीं कर सकता है।"
  },
  "endOfFlowMessage9": {
    "message": "अधिक जानें।"
  },
  "endpointReturnedDifferentChainId": {
    "message": "समापन बिंदु ने अलग चेन ID लौटाई है: $1",
    "description": "$1 is the return value of eth_chainId from an RPC endpoint"
  },
  "ensIllegalCharacter": {
    "message": "ENS के लिए गैर-कानूनी कैरेक्टर।"
  },
  "ensNotFoundOnCurrentNetwork": {
    "message": "वर्तमान नेटवर्क पर ENS नाम नहीं मिला। Ethereum Mainnet पर स्विच करने का प्रयास करें।"
  },
  "ensNotSupportedOnNetwork": {
    "message": "नेटवर्क ENS का समर्थन नहीं करता है"
  },
  "ensRegistrationError": {
    "message": "ENS नाम पंजीकरण में त्रुटि"
  },
  "ensUnknownError": {
    "message": "ENS लुकअप विफल हुआ।"
  },
  "enterMaxSpendLimit": {
    "message": "अधिकतम खर्च सीमा दर्ज करें"
  },
  "enterPassword": {
    "message": "पासवर्ड दर्ज करें"
  },
  "enterPasswordContinue": {
    "message": "जारी रखने के लिए पासवर्ड दर्ज करें"
  },
  "errorCode": {
    "message": "कोड: $1",
    "description": "Displayed error code for debugging purposes. $1 is the error code"
  },
  "errorDetails": {
    "message": "त्रुटि विवरण",
    "description": "Title for collapsible section that displays error details for debugging purposes"
  },
  "errorMessage": {
    "message": "संदेश: $1",
    "description": "Displayed error message for debugging purposes. $1 is the error message"
  },
  "errorName": {
    "message": "कोड: $1",
    "description": "Displayed error name for debugging purposes. $1 is the error name"
  },
  "errorPageMessage": {
    "message": "पृष्ठ को दोबारा लोड करके पुनः प्रयास करें या सहायता $1 से संपर्क करें।",
    "description": "Message displayed on generic error page in the fullscreen or notification UI, $1 is a clickable link with text defined by the 'here' key. The link will open to a form where users can file support tickets."
  },
  "errorPagePopupMessage": {
    "message": "पॉपअप को बंद करके और फिर से खोलने की कोशिश करें या $1 पर सहायता से संपर्क करें।",
    "description": "Message displayed on generic error page in the popup UI, $1 is a clickable link with text defined by the 'here' key. The link will open to a form where users can file support tickets."
  },
  "errorPageTitle": {
    "message": "MetaMask में कोई त्रुटि हुई",
    "description": "Title of generic error page"
  },
  "errorStack": {
    "message": "स्टैक:",
    "description": "Title for error stack, which is displayed for debugging purposes"
  },
  "estimatedProcessingTimes": {
    "message": "अनुमानित प्रसंस्करण समय"
  },
  "ethGasPriceFetchWarning": {
    "message": "बैकअप गैस की कीमत प्रदान की जाती है क्योंकि मुख्य गैस अनुमान सर्विस अभी उपलब्ध नहीं है।"
  },
  "ethereumPublicAddress": {
    "message": "Ethereum सार्वजनिक पता"
  },
  "etherscan": {
    "message": "Etherscan"
  },
  "etherscanView": {
    "message": "Etherscan पर खाता देखें"
  },
  "etherscanViewOn": {
    "message": "Etherscan पर देखें"
  },
  "expandExperience": {
    "message": "अपने web3 अनुभव का विस्तार करें"
  },
  "expandView": {
    "message": "दृश्य का विस्तार करें"
  },
  "experimental": {
    "message": "प्रयोगात्मक"
  },
  "exportPrivateKey": {
    "message": "निजी कुंजी निर्यात करें"
  },
  "externalExtension": {
    "message": "बाहरी विस्तार"
  },
  "failed": {
    "message": "विफल"
  },
  "failedToFetchChainId": {
    "message": "चेन ID प्राप्त नहीं की जा सकी। क्या आपका RPC URL सही है?"
  },
  "failedToFetchTickerSymbolData": {
    "message": "टिकर चिन्ह सत्यापन डेटा वर्तमान में अनुपलब्ध है, सुनिश्चित करें कि आपने जो चिन्ह दर्ज किया है वह सही है। ये उन कन्वर्शन दरों को प्रभावित करेगा जो आप इस नेटवर्क के लिए देखते हैं"
  },
  "failureMessage": {
    "message": "कुछ गलत हुआ और हम कार्रवाई को पूरा करने में असमर्थ रहे"
  },
  "fakeTokenWarning": {
    "message": "कोई भी टोकन बना सकता है, जिसमें मौजूदा टोकन के नकली संस्करण को बनाना शामिल है। $1 के बारे में और अधिक जानें"
  },
  "fast": {
    "message": "तेज"
  },
  "fastest": {
    "message": "सबसे तेज"
  },
  "feeAssociatedRequest": {
    "message": "इस अनुरोध के साथ एक शुल्क जुड़ा हुआ है।"
  },
  "fiat": {
    "message": "फिएट",
    "description": "Exchange type"
  },
  "fileImportFail": {
    "message": "फाइल आयात काम नहीं कर रहा है? यहां क्लिक करें!",
    "description": "Helps user import their account from a JSON file"
  },
  "flaskSnapSettingsCardButtonCta": {
    "message": "विवरण देखें",
    "description": "Call to action a user can take to see more information about the Snap that is installed"
  },
  "flaskSnapSettingsCardDateAddedOn": {
    "message": "जोड़ा गया",
    "description": "Start of the sentence describing when and where snap was added"
  },
  "flaskSnapSettingsCardFrom": {
    "message": "से",
    "description": "Part of the sentence describing when and where snap was added"
  },
  "flaskWelcomeUninstall": {
    "message": "आपको इस एक्सटेन्शन को अनइंस्टाल करना चाहिए",
    "description": "This request is shown on the Flask Welcome screen. It is intended for non-developers, and will be bolded."
  },
  "flaskWelcomeWarning1": {
    "message": "Flask डेवलपर्स के लिए है ताकि वे नए अस्थिर API के साथ प्रयोग कर सकें। जब तक कि आप एक डेवलपर या बीटा टेस्टर नहीं है, $1।",
    "description": "This is a warning shown on the Flask Welcome screen, intended to encourage non-developers not to proceed any further. $1 is the bolded message 'flaskWelcomeUninstall'"
  },
  "flaskWelcomeWarning2": {
    "message": "हम इस एक्सटेन्शन की सुरक्षा या स्थिरता की गारंटी नहीं देते हैं। Flask द्वारा पेश किए गए नए API फिशिंग हमलों के विरुद्ध सुरक्षित नहीं हैं, जिसका अर्थ है कि कोई भी साइट या स्नैप जो Flask की मांग करता है, वो आपके एसेट्स को चुराने का एक दुर्भावनापूर्ण प्रयास हो सकता है।",
    "description": "This explains the risks of using MetaMask Flask"
  },
  "flaskWelcomeWarning3": {
    "message": "सभी Flask के API प्रयोगात्मक हैं। उन्हें बिना किसी सूचना के बदला या हटाया जा सकता है, या वो स्थायी MetaMask में माइग्रेट किए बिना अनिश्चित काल तक Flask पर रह सकते हैं। अपने जोखिम पर उनका उपयोग करें।",
    "description": "This message warns developers about unstable Flask APIs"
  },
  "flaskWelcomeWarningAcceptButton": {
    "message": "जोख़िमों को मैं स्वीकर करता हूं।",
    "description": "this text is shown on a button, which the user presses to confirm they understand the risks of using Flask"
  },
  "followUsOnTwitter": {
    "message": "ट्विटर पर हमें फॉलो करें"
  },
  "forbiddenIpfsGateway": {
    "message": "निषिद्ध IPFS गेटवे: कृपया एक CID गेटवे निर्दिष्ट करें"
  },
  "forgetDevice": {
    "message": "इस डिवाइस को भूल जाएं"
  },
  "forgotPassword": {
    "message": "पासवर्ड भूल गए?"
  },
  "from": {
    "message": "प्रेषक"
  },
  "fromAddress": {
    "message": "प्रेषक: $1",
    "description": "$1 is the address to include in the From label. It is typically shortened first using shortenAddress"
  },
  "fromTokenLists": {
    "message": "टोकन सूचियों से: $1"
  },
  "functionApprove": {
    "message": "फंक्शन: अनुमोदित करें"
  },
  "functionType": {
    "message": "फंक्शन का प्रकार"
  },
  "gas": {
    "message": "गैस"
  },
  "gasDisplayAcknowledgeDappButtonText": {
    "message": "सुझाये गए गैस शुल्क को संपादित करें"
  },
  "gasDisplayDappWarning": {
    "message": "यह गैस शुल्क $1 द्वारा सुझाया गया है। इसे ओवरराइड करने से आपके लेन-देन में समस्या हो सकती है। यदि आपके पास कोई सवाल हैं तो कृपया $1 तक पहुंचें।",
    "description": "$1 represents the Dapp's origin"
  },
  "gasEstimatesUnavailableWarning": {
    "message": "हमारे निम्न, मध्यम और उच्च अनुमान उपलब्ध नहीं हैं।"
  },
  "gasFee": {
    "message": "गैस शुल्क"
  },
  "gasLimit": {
    "message": "गैस की सीमा"
  },
  "gasLimitInfoTooltipContent": {
    "message": "गैस की सीमा, गैस की वह अधिकतम इकाइयाँ हैं, जिन्हें आप खर्च करना चाहते हैं।"
  },
  "gasLimitRecommended": {
    "message": "सिफारिश की गई गैस सीमा $1 है। अगर गैस सीमा उससे कम है, तो वो विफल हो सकता है।"
  },
  "gasLimitTooLow": {
    "message": "गैस की सीमा कम से कम 21000 होनी चाहिए"
  },
  "gasLimitTooLowWithDynamicFee": {
    "message": "गैस की सीमा कम से कम $1 होनी चाहिए",
    "description": "$1 is the custom gas limit, in decimal."
  },
  "gasLimitV2": {
    "message": "गैस सीमा"
  },
  "gasOption": {
    "message": "गैस विकल्प"
  },
  "gasPrice": {
    "message": "गैस मूल्य (GWEI)"
  },
  "gasPriceExcessive": {
    "message": "आपका गैस शुल्क अनावश्यक रूप से अधिक निर्धारित किया गया है। राशि को कम करने पर विचार करें।"
  },
  "gasPriceExcessiveInput": {
    "message": "गैस का मूल्य अधिक है"
  },
  "gasPriceExtremelyLow": {
    "message": "गैस मूल्य अत्यंत कम है"
  },
  "gasPriceFetchFailed": {
    "message": "गैस मूल्य अनुमान नेटवर्क त्रुटि के कारण विफल रहा है।"
  },
  "gasPriceInfoTooltipContent": {
    "message": "गैस मूल्य, Ether की उस राशि को निर्दिष्ट करता है, जिसे आप गैस की प्रत्येक इकाई के लिए भुगतान करना चाहते हैं।"
  },
  "gasTimingHoursShort": {
    "message": "$1 घंटे",
    "description": "$1 represents a number of hours"
  },
  "gasTimingMinutes": {
    "message": "$1 मिनट",
    "description": "$1 represents a number of minutes"
  },
  "gasTimingMinutesShort": {
    "message": "$1मिनट",
    "description": "$1 represents a number of minutes"
  },
  "gasTimingNegative": {
    "message": "शायद $1 में",
    "description": "$1 represents an amount of time"
  },
  "gasTimingPositive": {
    "message": "संभवत < $1 में",
    "description": "$1 represents an amount of time"
  },
  "gasTimingSeconds": {
    "message": "$1 सेकंड",
    "description": "$1 represents a number of seconds"
  },
  "gasTimingSecondsShort": {
    "message": "$1 सेकंड",
    "description": "$1 represents a number of seconds"
  },
  "gasTimingVeryPositive": {
    "message": "<$1 में बहुत संभावना है",
    "description": "$1 represents an amount of time"
  },
  "gasUsed": {
    "message": "प्रयुक्त गैस"
  },
  "gdprMessage": {
    "message": "यह डेटा समेकित किया गया है और इसलिए सामान्य डेटा संरक्षण विनियमन (EU) 2016/679 के प्रयोजनों के लिए बेनाम है। हमारी गोपनीयता प्रक्रियाओं के संबंध में अधिक जानकारी के लिए, कृपया हमारे $1 देखें।",
    "description": "$1 refers to the gdprMessagePrivacyPolicy message, the translation of which is meant to be used exclusively in the context of gdprMessage"
  },
  "gdprMessagePrivacyPolicy": {
    "message": "गोपनीयता नीतियां यहां",
    "description": "this translation is intended to be exclusively used as the replacement for the $1 in the gdprMessage translation"
  },
  "general": {
    "message": "सामान्य"
  },
  "getEther": {
    "message": "Ether प्राप्त करें"
  },
  "getEtherFromFaucet": {
    "message": "$1 के लिए एक फॉसेट से Ether प्राप्त करें",
    "description": "Displays network name for Ether faucet"
  },
  "getStarted": {
    "message": "प्रारंभ करें"
  },
  "goBack": {
    "message": "वापस जाएं"
  },
  "goerli": {
    "message": "Goerli टेस्ट नेटवर्क"
  },
  "gotIt": {
    "message": "समझ आ गया!"
  },
  "grantedToWithColon": {
    "message": "को प्रदान की गई:"
  },
  "gwei": {
    "message": "GWEI"
  },
  "happyToSeeYou": {
    "message": "हम आपसे मिलकर खुश हैं।"
  },
  "hardware": {
    "message": "हार्डवेयर"
  },
  "hardwareWalletConnected": {
    "message": "हार्डवेयर वॉलेट कनेक्ट किया गया"
  },
  "hardwareWalletLegacyDescription": {
    "message": "(लेगसी)",
    "description": "Text representing the MEW path"
  },
  "hardwareWalletSupportLinkConversion": {
    "message": "यहां क्लिक करें"
  },
  "hardwareWallets": {
    "message": "हार्डवेयर वॉलेट कनेक्ट करें"
  },
  "hardwareWalletsMsg": {
    "message": "किसी हार्डवेयर वॉलेट का चयन करें, जिसे आप MetaMask के साथ उपयोग करना चाहते हैं।"
  },
  "here": {
    "message": "यहां",
    "description": "as in -click here- for more information (goes with troubleTokenBalances)"
  },
  "hexData": {
    "message": "Hex डेटा"
  },
  "hide": {
    "message": "छिपाएं"
  },
  "hideSeedPhrase": {
    "message": "सीड फ्रेज़ छुपा दें"
  },
  "hideToken": {
    "message": "टोकन छुपा दें"
  },
  "hideTokenPrompt": {
    "message": "टोकन छिपाएं?"
  },
  "hideTokenSymbol": {
    "message": "$1 छिपाएं",
    "description": "$1 is the symbol for a token (e.g. 'DAI')"
  },
  "hideZeroBalanceTokens": {
    "message": "बिना शेष राशि वाले टोकन छिपाएं"
  },
  "high": {
    "message": "आक्रामक"
  },
  "highGasSettingToolTipMessage": {
    "message": "लोकप्रिय NFT ड्रॉप जैसी चीज़ों की वजह से नेटवर्क ट्रैफिक में वृद्धि को कवर करने के लिए $1 का उपयोग करें।",
    "description": "$1 is key 'high' (text: 'Aggressive') separated here so that it can be passed in with bold fontweight"
  },
  "highLowercase": {
    "message": "उच्च"
  },
  "history": {
    "message": "इतिहास"
  },
  "import": {
    "message": "आयात करें",
    "description": "Button to import an account from a selected file"
  },
  "importAccount": {
    "message": "खाता आयात करें"
  },
  "importAccountError": {
    "message": "खाता आयात करने में त्रुटि।"
  },
  "importAccountMsg": {
    "message": "आयातित खाते आपके मूल रूप से बनाए गए MetaMask खाते के गुप्त रिकवरी फ्रेज से संबद्ध नहीं होंगे। आयातित खातों के बारे में अधिक जानें"
  },
  "importAccountSeedPhrase": {
    "message": "गुप्त रिकवरी फ्रेज के साथ एक खाता आयात करें"
  },
  "importMyWallet": {
    "message": "मेरा वॉलेट आयात करें"
  },
  "importNFT": {
    "message": "एनएफटी इंपोर्ट करें"
  },
  "importNFTAddressToolTip": {
    "message": "उदाहरण के लिए, OpenSea पर, डिटेल्स के नीचे एनएफटी के पेज पर, 'कॉन्ट्रैक्ट एड्रेस' के लेबल वाला एक नीला हाइपरलिंक्ड वैल्यू होता है। अगर आप इस पर क्लिक करते हैं, तो ये आपको Etherscan पर कॉन्ट्रैक्ट के एड्रेस पर ले जाएगा; उस पेज के ऊपर-बाईं ओर, 'कॉन्ट्रैक्ट' लेबल वाला एक आइकन होना चाहिए, और दाईं ओर अक्षरों और अंकों की एक लंबी श्रृंखला होगी। यह उस कॉन्ट्रैक्ट का एड्रेस है जिसने आपका एनएफटी बनाया है। एड्रेस के दाईं ओर 'कॉपी' आइकन पर क्लिक करें, और ये आपके क्लिपबोर्ड पर आ जाएगा।"
  },
  "importNFTPage": {
    "message": "एनएफटी के पेज को इंपोर्ट करें"
  },
  "importNFTTokenIdToolTip": {
    "message": "किसी संग्रहणीय वस्तु की आईडी एक विशिष्ट पहचानकर्ता है क्योंकि कोई भी दो एनएफटी एक जैसे नहीं होते हैं। फिर से, OpenSea पर यह संख्या 'डिटेल्स' के नीचे होगी। इसे नोट कर लें या अपने क्लिपबोर्ड पर कॉपी कर लें।"
  },
  "importNFTs": {
    "message": "NFT आयात करें"
  },
  "importTokenQuestion": {
    "message": "टोकन आयात करें?"
  },
  "importTokenWarning": {
    "message": "कोई भी किसी भी नाम के साथ एक टोकन बना सकता है, जिसमें मौजूदा टोकन के नकली संस्करण शामिल हैं। अपने जोखिम पर जोड़ें और व्यापार करें!"
  },
  "importTokens": {
    "message": "टोकन आयात करें"
  },
  "importTokensCamelCase": {
    "message": "टोकन आयात करें"
  },
  "importWallet": {
    "message": "वॉलेट आयात करें"
  },
  "importYourExisting": {
    "message": "गुप्त रिकवरी फ्रेज का उपयोग करके अपने मौजूदा वॉलेट को आयात करें"
  },
  "imported": {
    "message": "आयातित",
    "description": "status showing that an account has been fully loaded into the keyring"
  },
  "infuraBlockedNotification": {
    "message": "MetaMask ब्लॉकचेन होस्ट से कनेक्ट करने में असमर्थ है। संभावित कारणों की समीक्षा करें $1।",
    "description": "$1 is a clickable link with with text defined by the 'here' key"
  },
  "initialTransactionConfirmed": {
    "message": "नेटवर्क द्वारा आपके प्रारंभिक लेनदेन की पुष्टि की गई थी। वापस जाने के लिए ठीक पर क्लिक करें।"
  },
  "insufficientBalance": {
    "message": "अपर्याप्त शेषराशि।"
  },
  "insufficientCurrencyBuyOrDeposit": {
    "message": "$2 नेटवर्क पर लेनदेन शुल्क का भुगतान करने के लिए आपके अकाउंट में पर्याप्त $1 नहीं है। $3 या किसी अन्य अकाउंट से जमा करें।",
    "description": "$1 is the native currency of the network, $2 is the name of the current network, $3 is the key 'buy' + the ticker symbol of the native currency of the chain wrapped in a button"
  },
  "insufficientCurrencyDeposit": {
    "message": "$2 नेटवर्क पर लेनदेन शुल्क का भुगतान करने के लिए आपके अकाउंट में पर्याप्त $1 नहीं हैं। अन्य अकाउंट से $1 जमा करें।",
    "description": "$1 is the native currency of the network, $2 is the name of the current network"
  },
  "insufficientFunds": {
    "message": "अपर्याप्त राशि।"
  },
  "insufficientFundsForGas": {
    "message": "गैस के लिए अपर्याप्त फंड"
  },
  "insufficientTokens": {
    "message": "अपर्याप्त टोकन।"
  },
  "invalidAddress": {
    "message": "अमान्य पता"
  },
  "invalidAddressRecipient": {
    "message": "प्राप्तकर्ता का पता अमान्य है"
  },
  "invalidAddressRecipientNotEthNetwork": {
    "message": "ETH नेटवर्क नहीं, लोअरकेस में सेट करें"
  },
  "invalidAssetType": {
    "message": "ये एसेट एक एनएफटी है और इसे इंपोर्ट एनएफटीज़ पेज पर फिर से जोड़ना होगा जो एनएफटीज़ टैब के नीचे मिलेगा"
  },
  "invalidBlockExplorerURL": {
    "message": "अमान्य ब्लॉक एक्सप्लोरर URL"
  },
  "invalidChainIdTooBig": {
    "message": "अमान्य चेन ID। चेन ID बहुत बड़ी है।"
  },
  "invalidCustomNetworkAlertContent1": {
    "message": "कस्टम नेटवर्क '$1' के लिए चेन ID को फिर से दर्ज करना होगा।",
    "description": "$1 is the name/identifier of the network."
  },
  "invalidCustomNetworkAlertContent2": {
    "message": "आपको दुर्भावनापूर्ण या दोषपूर्ण नेटवर्क प्रदाताओं से बचाने के लिए, अब सभी कस्टम नेटवर्क के लिए चेन ID की आवश्यकता होती है।"
  },
  "invalidCustomNetworkAlertContent3": {
    "message": "सेटिंग > नेटवर्क पर जाएँ और चेन ID दर्ज करें। आप $1 पर सबसे लोकप्रिय नेटवर्क की चेन ID पा सकते हैं।",
    "description": "$1 is a link to https://chainid.network"
  },
  "invalidCustomNetworkAlertTitle": {
    "message": "अमान्य कस्टम नेटवर्क"
  },
  "invalidHexNumber": {
    "message": "अमान्य हेक्साडेसिमल संख्या।"
  },
  "invalidHexNumberLeadingZeros": {
    "message": "अमान्य हेक्साडेसिमल संख्या। आगे के किसी भी शून्य को निकाल दें।"
  },
  "invalidIpfsGateway": {
    "message": "अमान्य IPFS गेटवे: मान एक मान्य URL होना चाहिए"
  },
  "invalidNumber": {
    "message": "अमान्य संख्या। एक दशमलव या '0x'-उपसर्ग वाली हेक्साडेसिमल संख्या दर्ज करें।"
  },
  "invalidNumberLeadingZeros": {
    "message": "अमान्य संख्या। आगे के किसी भी शून्य को निकाल दें।"
  },
  "invalidRPC": {
    "message": "अमान्य RPC URL"
  },
  "invalidSeedPhrase": {
    "message": "अमान्य गुप्त रिकवरी फ्रेज"
  },
  "ipfsGateway": {
    "message": "IPFS गेटवे"
  },
  "ipfsGatewayDescription": {
    "message": "ENS सामग्री रिजॉल्यूशन का उपयोग करने के लिए IPFS CID गेटवे का URL दर्ज करें।"
  },
  "jazzAndBlockies": {
    "message": "जाज़िकॉन्स और ब्लॉकीज़ विशिष्ट आइकनों की दो अलग-अलग शैलियां हैं जो आपको एक नज़र में किसी अकाउंट की पहचान करने में मदद करती हैं।"
  },
  "jazzicons": {
    "message": "जाज़िकॉन्स"
  },
  "jsDeliver": {
    "message": "jsDeliver"
  },
  "jsonFile": {
    "message": "JSON फाइल",
    "description": "format for importing an account"
  },
  "keystone": {
    "message": "Keystone"
  },
  "keystoneTutorial": {
    "message": " (ट्यूटोरियल)"
  },
  "knownAddressRecipient": {
    "message": "ज्ञात अनुबंध पता।"
  },
  "knownTokenWarning": {
    "message": "यह कार्रवाई उन टोकन को संपादित करेगी, जो पहले से ही आपके वॉलेट में सूचीबद्ध हैं, जिसका उपयोग आपको फ़िश करने के लिए किया जा सकता है। केवल तभी अनुमोदित करें, जब आप इस बात को लेकर सुनिश्चित हों कि आप इन टोकन का प्रतिनिधित्व बदलना चाहते हैं। $1 के बारे में और अधिक जानें"
  },
  "kovan": {
    "message": "Kovan टेस्ट नेटवर्क"
  },
  "lastConnected": {
    "message": "अंतिम बार कनेक्ट किया गया"
  },
  "learmMoreAboutGas": {
    "message": "गैस के बारे में $1 चाहते हैं?"
  },
  "learnCancelSpeeedup": {
    "message": "$1 करने का तरीका जानें",
    "description": "$1 is link to cancel or speed up transactions"
  },
  "learnMore": {
    "message": "अधिक जानें"
  },
  "learnMoreUpperCase": {
    "message": "अधिक जानें"
  },
  "learnScamRisk": {
    "message": "घोटाले और सुरक्षा जोखिम।"
  },
  "ledgerAccountRestriction": {
    "message": "नया खाता जोड़ने से पहले आपको अपने पिछले खाते का उपयोग करना होगा।"
  },
  "ledgerConnectionInstructionCloseOtherApps": {
    "message": "अपने डिवाइस से जुड़े किसी अन्य सॉफ्टवेयर को बंद करें और फिर रिफ्रेश करने के लिए यहां क्लिक करें।"
  },
  "ledgerConnectionInstructionHeader": {
    "message": "पुष्टि पर क्लिक करने से पहले:"
  },
  "ledgerConnectionInstructionStepFour": {
    "message": "अपने लेजर डिवाइस पर \"स्मार्ट कॉन्ट्रैक्ट डेटा\" या \"ब्लाइंड साइनिंग\" इनेबल करें"
  },
  "ledgerConnectionInstructionStepOne": {
    "message": "सेटिंग्स> एडवांस के तहत उपयोग लेजर लाइव इनेबल करें"
  },
  "ledgerConnectionInstructionStepThree": {
    "message": "अपने लेजर डिवाइस में प्लग इन करें और Ethereum ऐप चुनें"
  },
  "ledgerConnectionInstructionStepTwo": {
    "message": "लेजर लाइव ऐप खोलें और अनलॉक करें"
  },
  "ledgerConnectionPreferenceDescription": {
    "message": "अपने लेजर को MetaMask से कैसे कनेक्ट करना है, यह अनुकूलित करें। $1 की अनुशंसा की जाती है, लेकिन अन्य विकल्प उपलब्ध हैं। यहां और पढ़ें: $2",
    "description": "A description that appears above a dropdown where users can select between up to three options - Ledger Live, U2F or WebHID - depending on what is supported in their browser. $1 is the recommended browser option, it will be either WebHID or U2f. $2 is a link to an article where users can learn more, but will be the translation of the learnMore message."
  },
  "ledgerDeviceOpenFailureMessage": {
    "message": "लेजर डिवाइस खोलने में विफल रहा। आपका लेजर अन्य सॉफ्टवेयर से कनेक्ट हो सकता है। कृपया लेजर लाइव या अपने लेजर डिवाइस से जुड़े अन्य ऐप्लिकेशन को बंद करें, और फिर से कनेक्ट करने का प्रयास करें।"
  },
  "ledgerLive": {
    "message": "लेजर लाइव",
    "description": "The name of a desktop app that can be used with your ledger device. We can also use it to connect a users Ledger device to MetaMask."
  },
  "ledgerLiveApp": {
    "message": "Ledger Live ऐप"
  },
  "ledgerLocked": {
    "message": "लेजर डिवाइस से कनेक्ट नहीं हो सकता। कृपया सुनिश्चित करें कि आपका डिवाइस अनलॉक है और Ethereum ऐप खुला है।"
  },
  "ledgerTimeout": {
    "message": "Ledger Live जवाब देने में बहुत अधिक समय ले रहा है या कनेक्शन समयबाह्य हो गया है। सुनिश्चित करें कि Ledger Live ऐप खुला है और आपका डिवाइस अनलॉक है।"
  },
  "ledgerTransportChangeWarning": {
    "message": "यदि आपका लेजर लाइव ऐप खुला है, तो कृपया किसी भी खुले लेजर लाइव कनेक्शन को डिस्कनेक्ट करें और लेजर लाइव ऐप को बंद करें।"
  },
  "ledgerWebHIDNotConnectedErrorMessage": {
    "message": "लेजर डिवाइस कनेक्ट नहीं था। यदि आप अपना लेजर कनेक्ट करना चाहते हैं, तो कृपया 'जारी रखें' पर फिर से क्लिक करें और HID कनेक्शन को स्वीकृत करें",
    "description": "An error message shown to the user during the hardware connect flow."
  },
  "letsGoSetUp": {
    "message": "हां, आइए सेट करते हैं!"
  },
  "levelArrow": {
    "message": "लेवल ऐरो"
  },
  "likeToImportTokens": {
    "message": "क्या आप इन टोकन को इंपोर्ट करना चाहते हैं?"
  },
  "link": {
    "message": "लिंक"
  },
  "links": {
    "message": "लिंक"
  },
  "loadMore": {
    "message": "अधिक लोड करें"
  },
  "loading": {
    "message": "लोड हो रहा है..."
  },
  "loadingNFTs": {
    "message": "एनएफटीज़ लोड कर रहा है..."
  },
  "loadingTokens": {
    "message": "टोकन लोड हो रहे हैं..."
  },
  "localhost": {
    "message": "लोकलहोस्ट 8545"
  },
  "lock": {
    "message": "लॉक"
  },
  "lockTimeTooGreat": {
    "message": "लॉक समय बहुत अधिक है"
  },
  "logo": {
    "message": "$1 लोगो",
    "description": "$1 is the name of the ticker"
  },
  "low": {
    "message": "निम्न"
  },
  "lowGasSettingToolTipMessage": {
    "message": "एक सस्ती कीमत की प्रतीक्षा के लिए $1 का उपयोग करें। समय का अनुमान बहुत कम सही होता है क्योंकि कीमतें कुछ हद तक अप्रत्याशित होती हैं।",
    "description": "$1 is key 'low' separated here so that it can be passed in with bold fontweight"
  },
  "lowLowercase": {
    "message": "निम्न"
  },
  "lowPriorityMessage": {
    "message": "इसके बाद भविष्य के लेन-देन होंगे। यह कीमत आखिरी बार कुछ समय पहले देखी गई थी।"
  },
  "mainnet": {
    "message": "Ethereum Mainnet"
  },
  "mainnetToken": {
    "message": "ये एड्रेस एक ज्ञात Ethereum Mainnet टोकन के एड्रेस से मेल खाता है। आप जिस टोकन को जोड़ने का प्रयास कर रहे हैं, उसके लिए कॉन्ट्रैक्ट एड्रेस और नेटवर्क दोबारा जांचें।"
  },
  "makeAnotherSwap": {
    "message": "एक नया स्वैप बनाएं"
  },
  "makeSureNoOneWatching": {
    "message": "सुनिश्चित करें कि आपकी स्क्रीन कोई भी नहीं देख रहा है",
    "description": "Warning to users to be care while creating and saving their new Secret Recovery Phrase"
  },
  "malformedData": {
    "message": "विकृत डेटा"
  },
  "manageSnaps": {
    "message": "अपने इंस्टाल किए गए स्नैप्स मैनेज करें"
  },
  "max": {
    "message": "अधिकतम"
  },
  "maxBaseFee": {
    "message": "अधिकतम आधार शुल्क"
  },
  "maxFee": {
    "message": "अधिकतम शुल्क"
  },
  "maxPriorityFee": {
    "message": "अधिकतम प्राथमिकता शुल्क"
  },
  "medium": {
    "message": "बाजार"
  },
  "mediumGasSettingToolTipMessage": {
    "message": "मौजूदा बाजार मूल्य पर तेजी से प्रोसेस करने के लिए $1का उपयोग करें।",
    "description": "$1 is key 'medium' (text: 'Market') separated here so that it can be passed in with bold fontweight"
  },
  "memo": {
    "message": "मेमो"
  },
  "memorizePhrase": {
    "message": "इस फ्रेज को याद रखें।"
  },
  "message": {
    "message": "संदेश"
  },
  "metaMaskConnectStatusParagraphOne": {
    "message": "अब MetaMask में आपके खाते के कनेक्शन पर आपका अधिक नियंत्रण है।"
  },
  "metaMaskConnectStatusParagraphThree": {
    "message": "अपने कनेक्ट किए गए खातों को प्रबंधित करने के लिए इसे क्लिक करें।"
  },
  "metaMaskConnectStatusParagraphTwo": {
    "message": "कनेक्शन स्थिति बटन दिखाता है कि आप जिस वेबसाइट पर जा रहे हैं, वह आपके वर्तमान में चयनित खाते से कनेक्ट है।"
  },
  "metamaskDescription": {
    "message": "आपको Ethereum और विकेंद्रीकृत वेब से कनेक्ट किया जा रहा है।"
  },
  "metamaskSwapsOfflineDescription": {
    "message": "MetaMask स्वैप का रखरखाव किया जा रहा है। कृपया बाद में वापस देखें।"
  },
  "metamaskVersion": {
    "message": "MetaMask संस्करण"
  },
  "metametricsCommitmentsAllowOptOut": {
    "message": "हमेशा आपको सेटिंग्स के माध्यम से ऑप्ट-आउट करने की अनुमति देगा"
  },
  "metametricsCommitmentsAllowOptOut2": {
    "message": "सेटिंग्स के माध्यम से हमेशा ऑप्ट-आउट करने में सक्षम हों"
  },
  "metametricsCommitmentsBoldNever": {
    "message": "कभी नहीं",
    "description": "This string is localized separately from some of the commitments so that we can bold it"
  },
  "metametricsCommitmentsIntro": {
    "message": "MetaMask निम्न चीजें करेगा.."
  },
  "metametricsCommitmentsNeverCollect": {
    "message": "कभी भी चाभियां, पता, लेन-देन, शेष राशि, हैश, या कोई व्यक्तिगत सूचना एकत्र ना करें"
  },
  "metametricsCommitmentsNeverCollectIP": {
    "message": "$1 आपका पूरा IP पता एकत्र करेगा",
    "description": "The $1 is the bolded word 'Never', from 'metametricsCommitmentsBoldNever'"
  },
  "metametricsCommitmentsNeverCollectKeysEtc": {
    "message": "$1 कुंजी, पते, लेनदेन, शेषराशि, हैश या कोई भी व्यक्तिगत जानकारी एकत्र करता है",
    "description": "The $1 is the bolded word 'Never', from 'metametricsCommitmentsBoldNever'"
  },
  "metametricsCommitmentsNeverIP": {
    "message": "कभी भी आपका पूरा IP पता एकत्र नहीं करता"
  },
  "metametricsCommitmentsNeverSell": {
    "message": "फायदे के लिए कभी डेटा नहीं बेचता। कभी भी!"
  },
  "metametricsCommitmentsNeverSellDataForProfit": {
    "message": "$1 लाभ के लिए डेटा बेचता है। कभी भी!",
    "description": "The $1 is the bolded word 'Never', from 'metametricsCommitmentsBoldNever'"
  },
  "metametricsCommitmentsSendAnonymizedEvents": {
    "message": "बेनाम क्लिक और पेजव्यू ईवेंट भेजता है"
  },
  "metametricsHelpImproveMetaMask": {
    "message": "MetaMask को बेहतर बनाने में हमारी मदद करें"
  },
  "metametricsOptInDescription": {
    "message": "MetaMask इस बात की बेहतर समझ प्राप्त करने के लिए डेटा एकत्र करना चाहता है कि हमारे उपयोगकर्ता विस्तार के साथ कैसे सहभागिता करते हैं। इस डेटा का उपयोग हमारे उत्पाद और Ethereum पारिस्थितिकी तंत्र की उपयोगिता और उपयोगकर्ता अनुभव को लगातार सुधारने के लिए किया जाएगा।"
  },
  "metametricsOptInDescription2": {
    "message": "हम अपने उत्पाद की उपयोगिता में सुधार के लिए बुनियादी उपयोग डेटा एकत्र करना चाहते हैं। ये मेट्रिक्स करेंगे..."
  },
  "metametricsTitle": {
    "message": "MetaMask को बेहतर बनाने के लिए 6M+ उपयोगकर्ताओं से जुड़ें"
  },
  "mismatchedChain": {
    "message": "इस चेन ID के लिए नेटवर्क विवरण हमारे रिकॉर्ड से मेल नहीं खाता। हम अनुशंसा करते हैं कि आप आगे बढ़ने से पहले $1।",
    "description": "$1 is a clickable link with text defined by the 'mismatchedChainLinkText' key"
  },
  "mismatchedChainLinkText": {
    "message": "नेटवर्क विवरण सत्यापित करें",
    "description": "Serves as link text for the 'mismatchedChain' key. This text will be embedded inside the translation for that key."
  },
  "missingNFT": {
    "message": "अपना NFT नहीं देख रहे हैं?"
  },
  "missingSetting": {
    "message": "सेटिंग नहीं मिल पाया?"
  },
  "missingSettingRequest": {
    "message": "यहां अनुरोध करें"
  },
  "missingToken": {
    "message": "क्या अपना टोकन नहीं देख रहे हैं?"
  },
  "mobileSyncWarning": {
    "message": "'एक्सटेंशन के साथ सिंक' फीचर अस्थायी रूप से अक्षम है। यदि आप MetaMask मोबाइल पर अपने एक्सटेंशन वॉलेट का उपयोग करना चाहते हैं, तो अपने मोबाइल ऐप पर: वॉलेट सेटअप ऑप्शन पर वापस जाएं और 'सीक्रेट रिकवरी फ्रेज के साथ इम्पोर्ट करें' विकल्प चुनें। फिर अपने वॉलेट को मोबाइल में इम्पोर्ट करने के लिए अपने एक्सटेंशन वॉलेट के सीक्रेट फ्रेज का उपयोग करें।"
  },
  "mustSelectOne": {
    "message": "कम से कम 1 टोकन का चयन करना होगा।"
  },
  "myAccounts": {
    "message": "मेरे खाते"
  },
  "name": {
    "message": "नाम"
  },
  "needCryptoInWallet": {
    "message": "MetaMask का इस्तेमाल करते हुए विकेंद्रीकृत एप्लिकेशन्स के साथ इंटरैक्ट करने के लिए आपके वॉलेट में $1 होना ज़रूरी है।",
    "description": "$1 represents the cypto symbol to be purchased"
  },
  "needHelp": {
    "message": "मदद चाहिए? $1 से संपर्क करें",
    "description": "$1 represents `needHelpLinkText`, the text which goes in the help link"
  },
  "needHelpFeedback": {
    "message": "अपना फीडबैक साझा करें"
  },
  "needHelpLinkText": {
    "message": "MetaMask सहायता"
  },
  "needHelpSubmitTicket": {
    "message": "टिकट जमा करें"
  },
  "needImportFile": {
    "message": "इंपोर्ट करने के लिए आपको एक फाइल का चयन करना होगा।",
    "description": "User is important an account and needs to add a file to continue"
  },
  "negativeETH": {
    "message": "ETH की नकारात्मक राशियां नहीं भेज सकते।"
  },
  "network": {
    "message": "नेटवर्क:"
  },
  "networkDetails": {
    "message": "नेटवर्क विवरण"
  },
  "networkIsBusy": {
    "message": "नेटवर्क व्यस्त है। गैस की कीमतें अधिक हैं और अनुमान कम सटीक हैं।"
  },
  "networkName": {
    "message": "नेटवर्क का नाम"
  },
  "networkNameAvalanche": {
    "message": "Avalanche"
  },
  "networkNameBSC": {
    "message": "BSC"
  },
  "networkNameDefinition": {
    "message": "इस नेटवर्क के साथ संबद्ध नाम।"
  },
  "networkNameEthereum": {
    "message": "Ethereum"
  },
  "networkNamePolygon": {
    "message": "बहुभुज"
  },
  "networkNameRinkeby": {
    "message": "Rinkeby"
  },
  "networkNameTestnet": {
    "message": "Testnet"
  },
  "networkSettingsChainIdDescription": {
    "message": "चेन ID का उपयोग लेनदेन पर हस्ताक्षर करने के लिए किया जाता है। इसे नेटवर्क द्वारा दी गई चेन ID से मेल खाना चाहिए। आप दशमलव या '0x'-उपसर्ग वाली हेक्साडेसिमल संख्या दर्ज कर सकते हैं, लेकिन हम संख्या को दशमलव में प्रदर्शित करेंगे।"
  },
  "networkStatus": {
    "message": "नेटवर्क की स्थिति"
  },
  "networkStatusBaseFeeTooltip": {
    "message": "आधार शुल्क नेटवर्क द्वारा निर्धारित किया जाता है और हर 13-14 सेकंड में बदलता है। हमारे $1 और $2 विकल्प अचानक वृद्धि के लिए जिम्मेदार हैं।",
    "description": "$1 and $2 are bold text for Medium and Aggressive respectively."
  },
  "networkStatusPriorityFeeTooltip": {
    "message": "प्राथमिकता शुल्क की सीमा (उर्फ \"माइनर टिप\")। यह खनिकों के पास जाता है और उन्हें आपके लेनदेन को प्राथमिकता देने के लिए प्रोत्साहित करता है।"
  },
  "networkStatusStabilityFeeTooltip": {
    "message": "पिछले 72 घंटों के सापेक्ष गैस शुल्क $1 है।",
    "description": "$1 is networks stability value - stable, low, high"
  },
  "networkURL": {
    "message": "नेटवर्क URL"
  },
  "networkURLDefinition": {
    "message": "इस नेटवर्क तक पहुंचने के लिए उपयोग किया जाने वाला URL।"
  },
  "networks": {
    "message": "नेटवर्क"
  },
  "nevermind": {
    "message": "कोई बात नहीं"
  },
  "newAccount": {
    "message": "नया खाता"
  },
  "newAccountDetectedDialogMessage": {
    "message": "नया पता मिला है! अपनी पता पुस्तिका में जोड़ने के लिए यहां क्लिक करें।"
  },
  "newAccountNumberName": {
    "message": "खाता $1",
    "description": "Default name of next account to be created on create account screen"
  },
  "newCollectibleAddedMessage": {
    "message": "संग्रहणीय सफलतापूर्वक जोड़ा गया!"
  },
  "newContact": {
    "message": "नया संपर्क"
  },
  "newContract": {
    "message": "नया अनुबंध"
  },
  "newNFTDetectedMessage": {
    "message": "Opensea से स्वचालित रूप से एनएफटी का पता लगाने और अपने वॉलेट में प्रदर्शित करने के लिए MetaMask को अनुमति दें।"
  },
  "newNFTsDetected": {
    "message": "नया! NFT डिटेक्शन"
  },
  "newNetworkAdded": {
    "message": "\"$1\" सफलतापूर्वक जोड़ा गया था!"
  },
  "newPassword": {
    "message": "नया पासवर्ड (न्यूनतम 8 वर्ण)"
  },
  "newToMetaMask": {
    "message": "MetaMask पर नए हैं?"
  },
  "newTotal": {
    "message": "नया कुलयोग"
  },
  "newTransactionFee": {
    "message": "नया लेनदेन शुल्क"
  },
  "newValues": {
    "message": "नए मान"
  },
  "next": {
    "message": "अगला"
  },
  "nextNonceWarning": {
    "message": "नॉन्स $1 के सुझाए गए नॉन्स से अधिक है",
    "description": "The next nonce according to MetaMask's internal logic"
  },
  "nftTokenIdPlaceholder": {
    "message": "संग्रहणीय ID दर्ज करें"
  },
  "nfts": {
    "message": "NFT"
  },
  "nickname": {
    "message": "उपनाम"
  },
  "noAccountsFound": {
    "message": "दी गई खोज क्वेरी के लिए कोई खाता नहीं मिला"
  },
  "noAddressForName": {
    "message": "इस नाम के लिए कोई पता नहीं सेट किया गया है।"
  },
  "noAlreadyHaveSeed": {
    "message": "नहीं, मेरे पास पहले से ही एक गुप्त रिकवरी फ्रेज है"
  },
  "noConversionDateAvailable": {
    "message": "करेंसी के रुपांतरण की कोई तारीख उपलब्ध नहीं है"
  },
  "noConversionRateAvailable": {
    "message": "कोई भी रूपांतरण दर उपलब्ध नहीं है"
  },
  "noNFTs": {
    "message": "अभी तक कोई NFT नहीं"
  },
  "noSnaps": {
    "message": "कोई स्नैप इंस्टाल नहीं किया गया"
  },
  "noThanks": {
    "message": "जी नहीं, धन्यवाद"
  },
  "noThanksVariant2": {
    "message": "नहीं, धन्यवाद।"
  },
  "noTransactions": {
    "message": "आपके पास कोई लेनदेन नहीं है"
  },
  "noWebcamFound": {
    "message": "आपके कंप्यूटर का वेबकैम नहीं मिला। कृपया पुनः प्रयास करें।"
  },
  "noWebcamFoundTitle": {
    "message": "वेबकैम नहीं मिला"
  },
  "nonce": {
    "message": "नॉन्स"
  },
  "nonceField": {
    "message": "लेनदेन नॉन्स अनुकूलित करें"
  },
  "nonceFieldDescription": {
    "message": "पुष्टिकरण स्क्रीन पर नॉन्स (लेनदेन संख्या) को बदलने के लिए इसे चालू करें। यह एक उन्नत सुविधा है, सावधानी से उपयोग करें।"
  },
  "nonceFieldHeading": {
    "message": "कस्टम नॉन्स"
  },
  "notBusy": {
    "message": "व्यस्त नहीं"
  },
  "notCurrentAccount": {
    "message": "क्या यह सही खाता है? यह आपके वॉलेट में वर्तमान में चयनित खाते से अलग है"
  },
  "notEnoughGas": {
    "message": "पर्याप्त गैस नहीं"
  },
  "notifications10ActionText": {
    "message": "सेटिंग्स में जाएं",
    "description": "The 'call to action' on the button, or link, of the 'Visit in settings' notification. Upon clicking, users will be taken to settings page."
  },
  "notifications10DescriptionOne": {
    "message": "बेहतर टोकन डिटेक्शन वर्तमान में Ethereum Mainnet, Polygon, BSC और Avalanche के नेटवर्कों पर उपलब्ध है। और भी आने वाला है!"
  },
  "notifications10DescriptionThree": {
    "message": "टोकन डिटेक्शन फ़ीचर डिफ़ॉल्ट रूप से चालू है। लेकिन आप इसे सेटिंग्स में जाकर अक्षम कर सकते हैं।"
  },
  "notifications10DescriptionTwo": {
    "message": "हम थर्ड पार्टी टोकन सूचियों से टोकन प्राप्त करते हैं। दो से अधिक टोकन सूचियों पर सूचीबद्ध टोकन स्वचालित रूप से पहचाने जाएंगे।"
  },
  "notifications10Title": {
    "message": "बेहतर टोकन डिटेक्शन यहां है"
  },
  "notifications11Description": {
    "message": "टोकन कोई भी बना सकता है और उनके डुप्लीकेट नाम हो सकते हैं। अगर आपको कोई ऐसा टोकन दिखाई देता है जिसपर आपको भरोसा नहीं है या आपने उसके साथ इंटरैक्ट नहीं किया है - तो उसपर भरोसा नहीं करना अधिक सुरक्षित है।"
  },
  "notifications11Title": {
    "message": "स्कैम और सुरक्षा संबंधी जोखिम"
  },
  "notifications12ActionText": {
    "message": "डार्क मोड सक्षम करें"
  },
  "notifications12Description": {
    "message": "नए उपयोगकर्ताओं के लिए उनकी सिस्टम प्राथमिकताओं के आधार पर डार्क मोड सक्षम किया जाएगा। मौजूदा उपयोगकर्ताओं के लिए, सेटिंग->एक्सपेरिमेंटल के नीचे मैन्युअल रूप से डार्क मोड सक्षम करें।"
  },
  "notifications12Title": {
    "message": "वेन डार्क मोड? अब डार्क मोड! 🕶️🦊"
  },
  "notifications1Description": {
    "message": "MetaMask Mobile उपयोगकर्ता अब अपने मोबाइल वॉलेट के अंदर टोकन स्वैप कर सकते हैं। मोबाइल ऐप प्राप्त करने के लिए QR कोड को स्कैन करें और स्वैप करना शुरू करें।",
    "description": "Description of a notification in the 'See What's New' popup. Describes the swapping on mobile feature."
  },
  "notifications1Title": {
    "message": "मोबाइल पर स्वैपिंग यहां है!",
    "description": "Title for a notification in the 'See What's New' popup. Tells users that they can now use MetaMask Swaps on Mobile."
  },
  "notifications3ActionText": {
    "message": "और पढ़ें",
    "description": "The 'call to action' on the button, or link, of the 'Stay secure' notification. Upon clicking, users will be taken to a page about security on the metamask support website."
  },
  "notifications3Description": {
    "message": "MetaMask सुरक्षा की सर्वोत्तम प्रथाओं पर अद्यतित रहें और आधिकारिक MetaMask सहायता से नवीनतम सुरक्षा युक्तियां प्राप्त करें।",
    "description": "Description of a notification in the 'See What's New' popup. Describes the information they can get on security from the linked support page."
  },
  "notifications3Title": {
    "message": "सुरक्षित रहें",
    "description": "Title for a notification in the 'See What's New' popup. Encourages users to consider security."
  },
  "notifications4ActionText": {
    "message": "स्वैप करना शुरू करें",
    "description": "The 'call to action' on the button, or link, of the 'Swap on Binance Smart Chain!' notification. Upon clicking, users will be taken to a page where then can swap tokens on Binance Smart Chain."
  },
  "notifications4Description": {
    "message": "अपने वॉलेट के अंदर ही टोकन स्वैप पर सर्वोत्तम मूल्य प्राप्त करें। MetaMask अब आपको Binance Smart Chain पर कई विकेन्द्रीकृत एक्सचेंज एग्रीगेटर और पेशेवर बाजार निर्माताओं से जोड़ता है।",
    "description": "Description of a notification in the 'See What's New' popup."
  },
  "notifications4Title": {
    "message": "Binance Smart Chain पर स्वैप करें",
    "description": "Title for a notification in the 'See What's New' popup. Encourages users to do swaps on Binance Smart Chain."
  },
  "notifications5Description": {
    "message": "आपके \"सीड फ्रेज\" को अब आपका \"गुप्त रिकवरी फ्रेज\" कहा जाता है।",
    "description": "Description of a notification in the 'See What's New' popup. Describes the seed phrase wording update."
  },
  "notifications6DescriptionOne": {
    "message": "Chrome के संस्करण 91 से, वह API जो हमारे Ledger सपोर्ट (U2F) को सक्षम करती है वह अब हार्डवेयर वॉलेट का समर्थन नहीं करती। MetaMask ने एक नया Ledger Live सपोर्ट लागू किया है, जिसकी मदद से आप Ledger Live डेस्कटॉप ऐप के माध्यम से अपने Ledger डिवाइस से कनेक्ट करना जारी रख सकते हैं।",
    "description": "Description of a notification in the 'See What's New' popup. Describes the Ledger support update."
  },
  "notifications6DescriptionThree": {
    "message": "MetaMask में अपने Ledger खाते पर काम करते समय, एक नया टैब खुल जाएगा और आपको Ledger Live ऐप खोलने के लिए कहा जाएगा।  ऐप खुलने के बाद, आपको अपने MetaMask खाते के लिए एक WebSocket कनेक्शन को अनुमति देने के लिए कहा जाएगा।  बस इतना ही!",
    "description": "Description of a notification in the 'See What's New' popup. Describes the Ledger support update."
  },
  "notifications6DescriptionTwo": {
    "message": "आप सेटिंग > उन्नत > Ledger Live का उपयोग करें पर क्लिक करके Ledger Live सहायता को सक्षम कर सकते हैं।",
    "description": "Description of a notification in the 'See What's New' popup. Describes the Ledger support update."
  },
  "notifications6Title": {
    "message": "Chrome उपयोगकर्ताओं के लिए Ledger सहायता अद्यतन",
    "description": "Title for a notification in the 'See What's New' popup. Lets users know about the Ledger support update"
  },
  "notifications7DescriptionOne": {
    "message": "MetaMask v10.1.0 ने लेजर डिवाइस का उपयोग करते समय EIP-1559 लेन-देन के लिए नया समर्थन शामिल किया",
    "description": "Description of a notification in the 'See What's New' popup. Describes changes for ledger and EIP1559 in v10.1.0"
  },
  "notifications7DescriptionTwo": {
    "message": "Ethereum Mainnet पर लेनदेन पूरा करने के लिए, सुनिश्चित करें कि आपके लेजर डिवाइस में नवीनतम फर्मवेयर है।",
    "description": "Description of a notification in the 'See What's New' popup. Describes the need to update ledger firmware."
  },
  "notifications7Title": {
    "message": "लेजर फर्मवेयर अपडेट",
    "description": "Title for a notification in the 'See What's New' popup. Notifies ledger users of the need to update firmware."
  },
  "notifications8ActionText": {
    "message": "एडवांस सेटिंग्स पर जाएं",
    "description": "Description on an action button that appears in the What's New popup. Tells the user that if they click it, they will go to our Advanced Settings page."
  },
  "notifications8DescriptionOne": {
    "message": "MetaMask v10.4.0 के अनुसार, अब आपको अपने लेजर डिवाइस को मेटामास्क से कनेक्ट करने के लिए लेजर लाइव की आवश्यकता नहीं है।",
    "description": "Description of a notification in the 'See What's New' popup. Describes changes for how Ledger Live is no longer needed to connect the device."
  },
  "notifications8DescriptionTwo": {
    "message": "एक आसान और अधिक स्थिर लेजर अनुभव के लिए, सेटिंग्स के एडवांस टैब पर जाएं और 'पसंदीदा लेजर कनेक्शन प्रकार' को 'WebHID' पर स्विच करें।",
    "description": "Description of a notification in the 'See What's New' popup. Describes how the user can turn off the Ledger Live setting."
  },
  "notifications8Title": {
    "message": "लेजर कनेक्शन में सुधार",
    "description": "Title for a notification in the 'See What's New' popup. Notifies ledger users that there is an improvement in how they can connect their device."
  },
  "notifications9DescriptionOne": {
    "message": "स्मार्ट अनुबंध लेन-देन की पुष्टि करते समय अब हम आपको 'डेटा' टैब पर अधिक जानकारी प्रदान करेंगे।"
  },
  "notifications9DescriptionTwo": {
    "message": "अब आप पुष्टि करने से पहले अपने लेन-देन के विवरण को बेहतर तरीके से समझ सकते हैं, और अधिक आसानी से अपनी पता पुस्तिका में लेन-देन के पते जोड़ सकते हैं, जिससे आपको सुरक्षित और सूचित निर्णय लेने में मदद मिलेगी।"
  },
  "notifications9Title": {
    "message": "👓 हम लेन-देन को पढ़ना आसान बना रहे हैं।"
  },
  "numberOfNewTokensDetected": {
    "message": "इस खाते में $1 के नए टोकन पाए गए",
    "description": "$1 is the number of new tokens detected"
  },
  "ofTextNofM": {
    "message": "का"
  },
  "off": {
    "message": "बंद"
  },
  "offlineForMaintenance": {
    "message": "रखरखाव के लिए ऑफलाइन है"
  },
  "ok": {
    "message": "ठीक है"
  },
  "on": {
    "message": "चालू"
  },
  "onboardingCreateWallet": {
    "message": "एक नया वॉलेट बनाएं"
  },
  "onboardingImportWallet": {
    "message": "मौजूदा वॉलेट इम्पोर्ट करें"
  },
  "onboardingPinExtensionBillboardAccess": {
    "message": "पूरी पहुंच"
  },
  "onboardingPinExtensionBillboardDescription": {
    "message": "ये एक्सटेंशन जानकारी देख और बदल सकते हैं"
  },
  "onboardingPinExtensionBillboardDescription2": {
    "message": "इस साइट पर।"
  },
  "onboardingPinExtensionBillboardTitle": {
    "message": "एक्सटेंशन"
  },
  "onboardingPinExtensionChrome": {
    "message": "ब्राउजर एक्सटेंशन आइकन पर क्लिक करें"
  },
  "onboardingPinExtensionDescription": {
    "message": "अपने ब्राउजर पर MetaMask को पिन करें ताकि यह सुलभ हो और लेन-देन की पुष्टि को देखना आसान हो सके।"
  },
  "onboardingPinExtensionDescription2": {
    "message": "आप एक्सटेंशन पर क्लिक करके MetaMask खोल सकते हैं और 1 क्लिक से अपने वॉलेट तक पहुंच सकते हैं।"
  },
  "onboardingPinExtensionDescription3": {
    "message": "ब्राउजर एक्सटेंशन आइकन पर क्लिक करें ताकि इस तक तुरंत पहुंच सकें"
  },
  "onboardingPinExtensionLabel": {
    "message": "MetaMask को पिन करें"
  },
  "onboardingPinExtensionStep1": {
    "message": "1"
  },
  "onboardingPinExtensionStep2": {
    "message": "2"
  },
  "onboardingPinExtensionTitle": {
    "message": "आपका MetaMask इंस्टॉल पूरा हो गया है!"
  },
  "onboardingReturnNotice": {
    "message": "\"$1\" इस टैब को बंद कर देगा और वापस $2 पर ले जाएगा",
    "description": "Return the user to the site that initiated onboarding"
  },
  "onboardingShowIncomingTransactionsDescription": {
    "message": "आपके वॉलेट में आने वाले लेन-देन को दिखाना $1 के साथ संचार पर निर्भर करता है। Etherscan की पहुंच आपके Ethereum और आपके IP पते तक होगी। $2 देखें।",
    "description": "$1 is a clickable link with text defined by the 'etherscan' key. $2 is a clickable link with text defined by the 'privacyMsg' key."
  },
  "onboardingUsePhishingDetectionDescription": {
    "message": "फिशिंग डिटेक्शन अलर्ट $1 के साथ संचार पर निर्भर करते हैं। jsDeliver की पहुंच आपके IP पते तक होगी। $2 देखें।",
    "description": "The $1 is the word 'jsDeliver', from key 'jsDeliver' and $2 is the words Privacy Policy from key 'privacyMsg', both separated here so that it can be wrapped as a link"
  },
  "onlyAddTrustedNetworks": {
    "message": "एक दुर्भावनापूर्ण नेटवर्क प्रदाता ब्लॉकचेन की स्थिति के बारे में झूठ बोल सकता है और आपकी नेटवर्क गतिविधि को रिकॉर्ड कर सकता है। केवल उन कस्टम नेटवर्क को जोड़ें, जिन पर आप भरोसा करते हैं।"
  },
  "onlyConnectTrust": {
    "message": "केवल उन साइटों से कनेक्ट करें, जिन पर आप भरोसा करते हैं।"
  },
  "openFullScreenForLedgerWebHid": {
    "message": "अपने लेजर को WebHID के माध्यम से कनेक्ट करने के लिए MetaMask को पूर्ण स्क्रीन में खोलें।",
    "description": "Shown to the user on the confirm screen when they are viewing MetaMask in a popup window but need to connect their ledger via webhid."
  },
  "openSourceCode": {
    "message": "सोर्स कोड जांचें"
  },
  "optional": {
    "message": "वैकल्पिक"
  },
  "optionalWithParanthesis": {
    "message": "(वैकल्पिक)"
  },
  "or": {
    "message": "या"
  },
  "origin": {
    "message": "उत्पत्ति"
  },
  "parameters": {
    "message": "पैरामीटर"
  },
  "participateInMetaMetrics": {
    "message": "MetaMetrics में भाग लें"
  },
  "participateInMetaMetricsDescription": {
    "message": "MetaMetrics में भाग लें, जिससे हमें MetaMask को बेहतर बनाने में मदद मिल सके"
  },
  "password": {
    "message": "पासवर्ड"
  },
  "passwordNotLongEnough": {
    "message": "पासवर्ड की लंबाई पर्याप्त नहीं है"
  },
  "passwordSetupDetails": {
    "message": "यह पासवर्ड आपके MetaMask वॉलेट को केवल इसी डिवाइस पर अनलॉक करेगा। MetaMask इस पासवर्ड को फिर से प्राप्त नहीं कर सकता है।"
  },
  "passwordStrength": {
    "message": "पासवर्ड की मजबूती: $1",
    "description": "Return password strength to the user when user wants to create password."
  },
  "passwordStrengthDescription": {
    "message": "अगर आपका डिवाइस चोरी हो गया हो या उसके साथ छेड़छाड़ की गई है, तब एक मजबूत पासवर्ड आपके वॉलेट की सुरक्षा को बेहतर बना सकता है।"
  },
  "passwordTermsWarning": {
    "message": "मैं समझता हूं कि MetaMask मेरे लिए यह पासवर्ड फिर से प्राप्त नहीं कर सकता। $1"
  },
  "passwordsDontMatch": {
    "message": "पासवर्ड मेल नहीं खाते"
  },
  "pastePrivateKey": {
    "message": "अपनी निजी कुंजी स्ट्रिंग यहाँ पेस्ट करें:",
    "description": "For importing an account from a private key"
  },
  "pending": {
    "message": "लंबित"
  },
  "pendingTransactionInfo": {
    "message": "यह लेन-देन तब तक प्रोसेस नहीं होगा जब तक वह पूरा नहीं हो जाता।"
  },
  "pendingTransactionMultiple": {
    "message": "आपके पास ($1) लंबित लेन-देन हैं।"
  },
  "pendingTransactionSingle": {
    "message": "आपके पास (1) लंबित लेन-देन है।",
    "description": "$1 is count of pending transactions"
  },
  "permissionRequest": {
    "message": "अनुमति अनुरोध"
  },
  "permissionRequestCapitalized": {
    "message": "अनुमति हेतु अनुरोध"
  },
  "permission_accessNetwork": {
    "message": "इंटरनेट एक्सेस करें।",
    "description": "The description of the `endowment:network-access` permission."
  },
  "permission_accessSnap": {
    "message": "$1 स्नैप से कनेक्ट करें।",
    "description": "The description for the `wallet_snap_*` permission. $1 is the name of the Snap."
  },
  "permission_customConfirmation": {
    "message": "MetaMask में पुष्टि को दर्शाएं।",
    "description": "The description for the `snap_confirm` permission"
  },
  "permission_ethereumAccounts": {
    "message": "पता, खाते की शेषराशि, गतिविधि देखें और लेन-देन शुरू करें",
    "description": "The description for the `eth_accounts` permission"
  },
  "permission_manageBip44Keys": {
    "message": "आपके \"$1\" अकाउंट्स और एसेट्स नियंत्रित करें।",
    "description": "The description for the `snap_getBip44Entropy_*` permission. $1 is the name of a protocol, e.g. 'Filecoin'."
  },
  "permission_manageState": {
    "message": "उसके डेटा को अपने डिवाइस पर स्टोर करें और प्रबंधित करें।",
    "description": "The description for the `snap_manageState` permission"
  },
  "permission_notifications": {
    "message": "नोटीफिकेशंस दिखाएं।",
    "description": "The description for the `snap_notify` permission"
  },
  "permission_unknown": {
    "message": "अज्ञात अनुमति: $1",
    "description": "$1 is the name of a requested permission that is not recognized."
  },
  "permissions": {
    "message": "अनुमतियाँ"
  },
  "personalAddressDetected": {
    "message": "व्यक्तिगत पते का पता चला। टोकन अनुबंध पता दर्ज करें।"
  },
  "pleaseConfirm": {
    "message": "कृपया पुष्टि करें"
  },
  "plusXMore": {
    "message": "+ $1 अधिक",
    "description": "$1 is a number of additional but unshown items in a list- this message will be shown in place of those items"
  },
  "preferredLedgerConnectionType": {
    "message": "वरीयता वाले लेजर कनेक्शन के प्रकार",
    "description": "A header for a dropdown in the advanced section of settings. Appears above the ledgerConnectionPreferenceDescription message"
  },
  "preparingSwap": {
    "message": "स्वैप की तैयारी कर रहा है..."
  },
  "prev": {
    "message": "पिछला"
  },
  "primaryCurrencySetting": {
    "message": "प्राथमिक मुद्रा"
  },
  "primaryCurrencySettingDescription": {
    "message": "चेन की मूल मुद्रा (जैसे ETH) में प्रदर्शित मूल्यों को प्राथमिकता देने के लिए मूल का चयन करें। अपनी चयनित फिएट मुद्रा में प्रदर्शित मूल्यों को प्राथमिकता देने के लिए फिएट का चयन करें।"
  },
  "priorityFee": {
    "message": "प्राथमिकता शुल्क"
  },
  "priorityFeeProperCase": {
    "message": "प्राथमिकता शुल्क"
  },
  "privacyMsg": {
    "message": "गोपनीयता नीति"
  },
  "privateKey": {
    "message": "निजी कुंजी",
    "description": "select this type of file to use to import an account"
  },
  "privateKeyWarning": {
    "message": "चेतावनी: इस कुंजी का खुलासा कभी न करें। आपकी निजी कुंजियों के साथ कोई भी व्यक्ति आपके खाते में रखी कोई भी परिसंपत्ति चुरा सकता है।"
  },
  "privateNetwork": {
    "message": "निजी नेटवर्क"
  },
  "proceedWithTransaction": {
    "message": "मैं फिर भी आगे बढ़ना चाहता हूं"
  },
  "proposedApprovalLimit": {
    "message": "प्रस्तावित अनुमोदन सीमा"
  },
  "provide": {
    "message": "प्रदान करें"
  },
  "publicAddress": {
    "message": "सार्वजनिक पता"
  },
  "queue": {
    "message": "कतार"
  },
  "queued": {
    "message": "कतारबद्ध"
  },
  "reAddAccounts": {
    "message": "किसी अन्य अकाउंट को फिर से जोड़ें"
  },
  "reAdded": {
    "message": "फिर से जोड़ा गया"
  },
  "readdToken": {
    "message": "आप अपने खातों के विकल्प मेन्यू में “टोकन जोड़ें” पर जाकर भविष्य में इस टोकन को वापस जोड़ सकते हैं।"
  },
  "receive": {
    "message": "प्राप्त करें"
  },
  "recents": {
    "message": "हाल ही के"
  },
  "recipientAddressPlaceholder": {
    "message": "खोज, सार्वजनिक पता (0x) या ENS"
  },
  "recommendedGasLabel": {
    "message": "अनुशंसित"
  },
  "recoveryPhraseReminderBackupStart": {
    "message": "यहां से प्रारंभ करें"
  },
  "recoveryPhraseReminderConfirm": {
    "message": "समझ गया"
  },
  "recoveryPhraseReminderHasBackedUp": {
    "message": "अपने गुप्त रिकवरी फ्रेज को हमेशा सुरक्षित और गुप्त स्थान पर रखें।"
  },
  "recoveryPhraseReminderHasNotBackedUp": {
    "message": "अपने गुप्त रिकवरी फ्रेज को फिर से बैकअप करने की आवश्यकता है?"
  },
  "recoveryPhraseReminderItemOne": {
    "message": "कभी भी अपना गुप्त रिकवरी फ्रेज किसी के साथ साझा न करें"
  },
  "recoveryPhraseReminderItemTwo": {
    "message": "MetaMask टीम कभी भी आपके गुप्त रिकवरी फ्रेज के बारे में नहीं पूछेगी"
  },
  "recoveryPhraseReminderSubText": {
    "message": "आपका गुप्त रिकवरी फ्रेज आपके सभी खातों को नियंत्रित करता है।"
  },
  "recoveryPhraseReminderTitle": {
    "message": "अपने धन को सुरक्षित रखें"
  },
  "refreshList": {
    "message": "सूची रिफ्रेश करें"
  },
  "reject": {
    "message": "अस्वीकार करें"
  },
  "rejectAll": {
    "message": "सभी को अस्वीकार करें"
  },
  "rejectTxsDescription": {
    "message": "आप $1 लेनदेनों को बैच में अस्वीकार करने वाले हैं।"
  },
  "rejectTxsN": {
    "message": "$1 लेनदेनों को अस्वीकार करें"
  },
  "rejected": {
    "message": "अस्वीकृत"
  },
  "remember": {
    "message": "याद रखें:"
  },
  "remindMeLater": {
    "message": "मुझे बाद में याद दिलाएं"
  },
  "remove": {
    "message": "हटाएं"
  },
  "removeAccount": {
    "message": "खाता हटाएं"
  },
  "removeAccountDescription": {
    "message": "यह खाता आपके वॉलेट से निकाल दिया जाएगा। कृपया सुनिश्चित करें कि जारी रखने से पहले आपके पास इस आयातित खाते के लिए मूल गुप्त रिकवरी फ्रेज या निजी कुंजी है। आप खाता ड्रॉप-डाउन से फिर से खाते आयात कर सकते हैं या बना सकते हैं। "
  },
  "removeNFT": {
    "message": "NFT हटाएं"
  },
  "removeSnap": {
    "message": "स्नैप हटाएं"
  },
  "removeSnapConfirmation": {
    "message": "क्या आप वाकई $1 को हटाना चाहते हैं?",
    "description": "$1 represents the name of the snap"
  },
  "removeSnapDescription": {
    "message": "ये कदम स्नैप और उसके डेटा को हटा देगा और आपकी दी गई अनुमतियों को रद्द कर देगा।"
  },
  "replace": {
    "message": "बदलें"
  },
  "requestsAwaitingAcknowledgement": {
    "message": "अनुरोधों के स्वीकार किए जाने की प्रतीक्षा की जा रही है"
  },
  "required": {
    "message": "आवश्यक"
  },
  "reset": {
    "message": "रीसेट करें"
  },
  "resetAccount": {
    "message": "खाता रीसेट करें"
  },
  "resetAccountDescription": {
    "message": "आपके खाते को रीसेट करने से आपका लेनदेन इतिहास साफ हो जाएगा। इससे आपके खातों में शेषराशि नहीं बदलेगी या आपको अपने गुप्त रिकवरी फ्रेज को फिर से दर्ज करने की आवश्यकता नहीं होगी।"
  },
  "resetWallet": {
    "message": "वॉलेट रीसेट करें"
  },
  "resetWalletSubHeader": {
    "message": "MetaMask आपके पासवर्ड की कॉपी नहीं रखता है। अगर आपको अपना अकाउंट अनलॉक करने में दिक्कत हो रही है, तो आपको अपना वॉलेट रीसेट करना होगा। सीक्रेट रिकवरी फ़्रेज़ प्रदान करके आप ऐसा कर सकते हैं जिसका उपयोग आपने अपना वॉलेट सेट करते समय किया था।"
  },
  "resetWalletUsingSRP": {
    "message": "इस कदम से इस डिवाइस से आपके वर्तमान वॉलेट और सीक्रेट रिकवरी फ़्रेज़ मिट जाएंगे, साथ ही, आपके द्वारा चुने गए अकाउंटों की सूची भी हट जाएगी। सीक्रेट रिकवरी फ़्रेज़ के साथ रीसेट करने के बाद, आपको सीक्रेट रिकवरी फ़्रेज़ के आधार पर आकाउंटों की एक सूची दिखाई देगी जिसका उपयोग आप रीसेट करने के लिए करते हैं। इस नई सूची में स्वचालित रूप से उन अकाउंटों को शामिल किया जाएगा जिनके अंदर बैलेंस है। आप पहले बनाए गए को भी $1 कर पाएंगे। आपके द्वारा इंपोर्ट किए गए कस्टम अकाउंट्स का $2 होना जरूरी होगा, और आपके द्वारा किसी अकाउंट में जोड़े गए किसी भी कस्टम टोकन के लिए $3 होना भी जरूरी होगा।"
  },
  "resetWalletWarning": {
    "message": "आगे बढ़ने से पहले ये सुनिश्चित करें कि आप सही सीक्रेट रिकवरी फ़्रेज़ का इस्तेमाल कर रहे हैं। इसे आप अनडू नहीं कर पाएंगे।"
  },
  "restore": {
    "message": "पुनर्स्थापित करें"
  },
  "restoreWalletPreferences": {
    "message": "$1 से आपके डेटा का बैकअप मिला है। क्या आप अपनी वॉलेट वरीयताओं को पुनर्स्थापित करना चाहते हैं?",
    "description": "$1 is the date at which the data was backed up"
  },
  "retryTransaction": {
    "message": "लेनदेन का पुनः प्रयास करें"
  },
  "reusedTokenNameWarning": {
    "message": "यहां पर एक टोकन आपके द्वारा देखे जाने वाले दूसरे टोकन से प्रतीक का पुनः उपयोग करता है, यह भ्रामक या धोखाधड़ी वाला हो सकता है।"
  },
  "revealSeedWords": {
    "message": "गुप्त रिकवरी फ्रेज प्रकट करें"
  },
  "revealSeedWordsDescription": {
    "message": "यदि आप कभी ब्राउजर बदलते हैं या कंप्यूटर को स्थानांतरित करते हैं, तो आपको अपने खातों तक पहुंचने के लिए इस गुप्त रिकवरी फ्रेज की आवश्यकता होगी। उन्हें कहीं सुरक्षित और गोपनीय तरीके से सहेजें।"
  },
  "revealSeedWordsWarning": {
    "message": "इन शब्दों का उपयोग आपके सभी खातों को चुराने के लिए किया जा सकता है।"
  },
  "revealSeedWordsWarningTitle": {
    "message": "इस फ्रेज को किसी के साथ साझा न करें!"
  },
  "revealTheSeedPhrase": {
    "message": "सीड फ़्रेज़ दिखाएं"
  },
  "rinkeby": {
    "message": "Rinkeby टेस्ट नेटवर्क"
  },
  "ropsten": {
    "message": "Ropsten टेस्ट नेटवर्क"
  },
  "rpcUrl": {
    "message": "नया RPC URL"
  },
  "safeTransferFrom": {
    "message": "से सुरक्षित ट्रांसफ़र"
  },
  "save": {
    "message": "सहेजें"
  },
  "saveAsCsvFile": {
    "message": "CSV फाइल के रूप में सहेजें"
  },
  "scanInstructions": {
    "message": "QR कोड को अपने कैमरे के सामने रखें"
  },
  "scanQrCode": {
    "message": "QR कोड स्कैन करें"
  },
  "scrollDown": {
    "message": "नीचे स्क्रॉल करें"
  },
  "search": {
    "message": "खोजें"
  },
  "searchAccounts": {
    "message": "खाते खोजें"
  },
  "searchResults": {
    "message": "खोज परिणाम"
  },
  "searchSettings": {
    "message": "सेटिंग्स में खोजें"
  },
  "searchTokens": {
    "message": "टोकन खोजें"
  },
  "secretBackupPhraseDescription": {
    "message": "आपका गुप्त बैकअप फ्रेज आपके खाते का बैकअप लेना और पुनर्स्थापित करना आसान बनाता है।"
  },
  "secretBackupPhraseWarning": {
    "message": "चेतावनी: कभी भी अपने गुप्त रीकवरी फ्रेज का खुलासा न करें। इस फ्रेज के साथ कोई भी आपके Ether को हमेशा के लिए ले सकता है।"
  },
  "secretPhrase": {
    "message": "इस वॉलेट पर केवल पहला खाता स्वतः लोड होगा। इस प्रक्रिया को पूरा करने के बाद, अतिरिक्त खाते जोड़ने के लिए, ड्रॉप डाउन मेन्यू पर क्लिक करें, फिर खाता बनाएं चुनें।"
  },
  "secretRecoveryPhrase": {
    "message": "सीक्रेट रिकवरी फ्रेज"
  },
  "secureWallet": {
    "message": "सुरक्षित वॉलेट"
  },
  "securityAndPrivacy": {
    "message": "सुरक्षा और गोपनीयता"
  },
  "seedPhraseConfirm": {
    "message": "सीक्रेट रिकवरी फ्रेज की पुष्टि करें"
  },
  "seedPhraseEnterMissingWords": {
    "message": "सीक्रेट रिकवरी फ्रेज की पुष्टि करें"
  },
  "seedPhraseIntroNotRecommendedButtonCopy": {
    "message": "मुझे बाद में याद दिलाएं (अनुशंसित नहीं)"
  },
  "seedPhraseIntroRecommendedButtonCopy": {
    "message": "मेरा वॉलेट सुरक्षित करें (अनुशंसित)"
  },
  "seedPhraseIntroSidebarBulletFour": {
    "message": "लिखें और कई गुप्त स्थानों में स्टोर करें।"
  },
  "seedPhraseIntroSidebarBulletOne": {
    "message": "पासवर्ड मैनेजर में सहेजें"
  },
  "seedPhraseIntroSidebarBulletThree": {
    "message": "सेफ डिपॉजिट बॉक्स में स्टोर करें।"
  },
  "seedPhraseIntroSidebarBulletTwo": {
    "message": "बैंक की तिजोरी में रखें।"
  },
  "seedPhraseIntroSidebarCopyOne": {
    "message": "आपका गुप्त रिकवरी फ्रेज 12- शब्दों का फ्रेज है जो आपके वॉलेट और धन के लिए “मास्टर कुंजी” है।"
  },
  "seedPhraseIntroSidebarCopyThree": {
    "message": "यदि कोई व्यक्ति आपका रिकवरी फ्रेज मांगता है, तो संभावना है कि वे आपको धोखा देने का प्रयास कर रहे हैं।"
  },
  "seedPhraseIntroSidebarCopyTwo": {
    "message": "कभी भी अपना गुप्त रिकवरी फ्रेज साझा न करें, MetaMask के साथ भी नहीं!"
  },
  "seedPhraseIntroSidebarTitleOne": {
    "message": "गुप्त रिकवरी फ्रेज क्या है?"
  },
  "seedPhraseIntroSidebarTitleThree": {
    "message": "क्या मुझे अपना गुप्त रिकवरी फ्रेज साझा करना चाहिए?"
  },
  "seedPhraseIntroSidebarTitleTwo": {
    "message": "मैं अपना गुप्त रिकवरी फ्रेज कैसे सहेजूं?"
  },
  "seedPhraseIntroTitle": {
    "message": "अपने वॉलेट को सुरक्षित करें"
  },
  "seedPhraseIntroTitleCopy": {
    "message": "शुरुआत करने से पहले, अपने गुप्त रिकवरी फ्रेज और अपने वॉलेट को सुरक्षित रखने के तरीके के बारे में जानने के लिए यह छोटा-सा वीडियो देखें।"
  },
  "seedPhraseReq": {
    "message": "गुप्त रिकवरी फ्रेज में 12, 15, 18, 21 या 24 शब्द होते हैं"
  },
  "seedPhraseWriteDownDetails": {
    "message": "12-शब्दों के इस सीक्रेट रिकवरी फ्रेज को लिखें और ऐसे स्थान पर सहेजें, जहां आप भरोसा करते हैं और केवल आप ही पहुंच सकते हैं।"
  },
  "seedPhraseWriteDownHeader": {
    "message": "अपना सीक्रेट रिकवरी फ्रेज लिखें"
  },
  "selectAHigherGasFee": {
    "message": "अपने लेनदेन की प्रक्रिया में तेजी लाने के लिए उच्च गैस शुल्क का चयन करें। *"
  },
  "selectAccounts": {
    "message": "इस साइट पर उपयोग करने के लिए खाते (खातों) का चयन करें"
  },
  "selectAll": {
    "message": "सभी का चयन करें"
  },
  "selectAnAccount": {
    "message": "किसी खाते का चयन करें"
  },
  "selectAnAccountAlreadyConnected": {
    "message": "यह खाता पहले ही MetaMask से जुड़ा हुआ है"
  },
  "selectEachPhrase": {
    "message": "कृपया प्रत्येक फ्रेज का चयन करें, ताकि यह सुनिश्चित हो सके कि यह सही है।"
  },
  "selectHdPath": {
    "message": "HD पथ का चयन करें"
  },
  "selectNFTPrivacyPreference": {
    "message": "सेटिंग्स में NFT डिटेक्शन चालू करें"
  },
  "selectPathHelp": {
    "message": "यदि आपको अपेक्षित खाते दिखाई नहीं देते हैं, तो HD पथ बदलने का प्रयास करें।"
  },
  "selectType": {
    "message": "प्रकार का चयन करें"
  },
  "selectingAllWillAllow": {
    "message": "सभी का चयन करने से यह साइट आपके सभी चालू खातों को देखने की अनुमति देगी। सुनिश्चित करें कि आप इस साइट पर भरोसा करते हैं।"
  },
  "send": {
    "message": "भेजें"
  },
  "sendAmount": {
    "message": "राशि भेजें"
  },
  "sendSpecifiedTokens": {
    "message": "$1 भेजें",
    "description": "Symbol of the specified token"
  },
  "sendTo": {
    "message": "को भेजें"
  },
  "sendTokens": {
    "message": "टोकन भेजें"
  },
  "sendingDisabled": {
    "message": "ERC-1155 एनएफटी एसेट्स भेजने को अभी सपोर्ट नहीं किया जाता।"
  },
  "sendingNativeAsset": {
    "message": "$1 भेजा जा रहा है",
    "description": "$1 represents the native currency symbol for the current network (e.g. ETH or BNB)"
  },
  "setAdvancedPrivacySettings": {
    "message": "एडवांस गोपनीयता सेटिंग्स निर्धारित करें"
  },
  "setAdvancedPrivacySettingsDetails": {
    "message": "MetaMask उत्पाद की उपयोगिता और सुरक्षा को बढ़ाने के लिए इन विश्वसनीय तीसरे-पक्ष की सेवाओं का उपयोग करता है।"
  },
  "settings": {
    "message": "सेटिंग"
  },
  "settingsSearchMatchingNotFound": {
    "message": "कोई मेल खाने वाला परिणाम नहीं मिला।"
  },
  "shorthandVersion": {
    "message": "v$1",
    "description": "$1 is replaced by a version string (e.g. 1.2.3)"
  },
  "show": {
    "message": "दिखाएं"
  },
  "showAdvancedGasInline": {
    "message": "उन्नत गैस नियंत्रण"
  },
  "showAdvancedGasInlineDescription": {
    "message": "गैस मूल्य और सीमा नियंत्रण को सीधे भेजने और पुष्टि करने की स्क्रीन पर दिखाने के लिए इसका चयन करें।"
  },
  "showFiatConversionInTestnets": {
    "message": "टेस्ट नेटवर्क पर रूपांतरण दिखाएं"
  },
  "showFiatConversionInTestnetsDescription": {
    "message": "टेस्ट नेटवर्क पर फिएट रूपांतरण दिखाने के लिए इसका चयन करें"
  },
  "showHexData": {
    "message": "हेक्स डेटा दिखाएं"
  },
  "showHexDataDescription": {
    "message": "भेजने की स्क्रीन पर हेक्स डेटा फील्ड दिखाने के लिए इसका चयन करें"
  },
  "showHide": {
    "message": "दिखाएं/छिपाएं"
  },
  "showIncomingTransactions": {
    "message": "आने वाले लेन-देन दिखाएं"
  },
  "showIncomingTransactionsDescription": {
    "message": "लेनदेन सूची में आने वाले लेनदेन को दिखाने के लिए Etherscan का उपयोग करने के लिए इसका चयन करें"
  },
  "showPermissions": {
    "message": "अनुमतियां दिखाएं"
  },
  "showPrivateKeys": {
    "message": "निजी कुंजियां दिखाएं"
  },
  "showRecommendations": {
    "message": "अनुशंसा दिखाएं"
  },
  "showTestnetNetworks": {
    "message": "परीक्षण नेटवर्क दिखाएं"
  },
  "showTestnetNetworksDescription": {
    "message": "नेटवर्क सूची में परीक्षण नेटवर्क दिखाने के लिए इसे चुनें"
  },
  "sigRequest": {
    "message": "हस्ताक्षर का अनुरोध"
  },
  "sign": {
    "message": "हस्ताक्षर करें"
  },
  "signNotice": {
    "message": "इस संदेश पर हस्ताक्षर करना खतरनाक हो सकता है। यह हस्ताक्षर संभावित रूप से आपके खाते की ओर से कोई भी संचालन कर सकता है, जिसमें अनुरोध करने वाली साइट को आपके खाते और उसकी सभी संपत्तियों पर पूर्ण नियंत्रण प्रदान करना शामिल है। इस संदेश पर केवल तभी हस्ताक्षर करें जब आप जानते हों कि आप क्या कर रहे हैं या अनुरोध करने वाली साइट पर पूरा भरोसा है"
  },
  "signatureRequest": {
    "message": "हस्ताक्षर का अनुरोध"
  },
  "signatureRequest1": {
    "message": "संदेश"
  },
  "signed": {
    "message": "हस्ताक्षर किया गया"
  },
  "simulationErrorMessageV2": {
    "message": "हम गैस का अनुमान नहीं लगा पाए। अनुबंध में कोई त्रुटि हो सकती है और यह लेन-देन विफल हो सकता है।"
  },
  "skip": {
    "message": "छोड़ें"
  },
  "skipAccountSecurity": {
    "message": "खाता सुरक्षा छोड़ें?"
  },
  "skipAccountSecurityDetails": {
    "message": "मैं समझता हूं कि जब तक मैं अपने सीक्रेट रिकवरी फ्रेज का बैकअप नहीं लेता, मैं अपने खाते और उनकी सभी संपत्ति खो सकता हूं।"
  },
  "slow": {
    "message": "धीमा"
  },
  "smartTransaction": {
    "message": "स्मार्ट लेनदेन"
  },
  "snapAccess": {
    "message": "$1 स्नैप को एक्सेस है:",
    "description": "$1 represents the name of the snap"
  },
  "snapAdded": {
    "message": "$2 से $1 जोड़ा गया",
    "description": "$1 represents the date the snap was installed, $2 represents which origin installed the snap."
  },
  "snapError": {
    "message": "स्नैप एरर: '$1'. एरर कोड: '$2'",
    "description": "This is shown when a snap encounters an error. $1 is the error message from the snap, and $2 is the error code."
  },
  "snapInstall": {
    "message": "स्नैप इंस्टाल करें"
  },
  "snapInstallWarningCheck": {
    "message": "ये पुष्टि करने के लिए कि आप समझते हैं, सभी पर सही का निशान लगाएं।"
  },
  "snapInstallWarningKeyAccess": {
    "message": "आप स्नैप \"$1\" को महत्वपूर्ण एक्सेस प्रदान कर रहे हैं। यह अपरिवर्तनीय है और आपके अकाउंट्स और एसेट्स पर \"$1\" को नियंत्रण प्रदान करता है। आगे बढ़ने से पहले सुनिश्चित करें कि आप \"$1\" पर भरोसा करते हैं।",
    "description": "The parameter is the name of the snap"
  },
  "snapRequestsPermission": {
    "message": "ये स्नैप निम्नलिखित अनुमतियों हेतु अनुरोध कर रहा है:"
  },
  "snaps": {
    "message": "स्नैप्स"
  },
  "snapsSettingsDescription": {
    "message": "अपने स्नैप्स प्रबंधित करें"
  },
  "snapsStatus": {
    "message": "स्नैप स्टेटस एक्टिविटी पर निर्भर करता है।"
  },
  "snapsToggle": {
    "message": "कोई स्नैप तभी चलेगा जब उसे सक्षम किया गया हो"
  },
  "somethingWentWrong": {
    "message": "ओह! कुछ गलत हो गया।"
  },
  "source": {
    "message": "स्रोत"
  },
  "speedUp": {
    "message": "जल्दी करें"
  },
  "speedUpCancellation": {
    "message": "इस रद्दीकरण को गति दें"
  },
  "speedUpExplanation": {
    "message": "हमने मौजूदा नेटवर्क स्थितियों के आधार पर गैस शुल्क को अपडेट किया है और इसे कम से कम 10% (नेटवर्क के लिए जरूरी) बढ़ा दिया है।"
  },
  "speedUpPopoverTitle": {
    "message": "लेन-देन में तेजी लाएं"
  },
  "speedUpTooltipText": {
    "message": "नया गैस शुल्क"
  },
  "speedUpTransaction": {
    "message": "इस लेनदेन को गति दें"
  },
  "spendLimitAmount": {
    "message": "खर्च सीमा राशि"
  },
  "spendLimitInsufficient": {
    "message": "खर्च सीमा अपर्याप्त है"
  },
  "spendLimitInvalid": {
    "message": "खर्च सीमा अमान्य है; एक सकारात्मक संख्या होनी चाहिए"
  },
  "spendLimitPermission": {
    "message": "खर्च सीमा की अनुमति"
  },
  "spendLimitRequestedBy": {
    "message": "$1 द्वारा अनुरोधित खर्च सीमा",
    "description": "Origin of the site requesting the spend limit"
  },
  "spendLimitTooLarge": {
    "message": "खर्च सीमा बहुत अधिक है"
  },
  "srpInputNumberOfWords": {
    "message": "मेरे पास एक $1-शब्द का फ़्रेज़ है",
    "description": "This is the text for each option in the dropdown where a user selects how many words their secret recovery phrase has during import. The $1 is the number of words (either 12, 15, 18, 21, or 24)."
  },
  "srpPasteFailedTooManyWords": {
    "message": "पेस्ट विफल हुआ क्योंकि उसमें 24 से ज़्यादा शब्द हैं। सीक्रेट रिकवरी फ़्रेज़ में अधिकतम 24 शब्द हो सकते हैं।",
    "description": "Description of SRP paste erorr when the pasted content has too many words"
  },
  "srpPasteTip": {
    "message": "आप अपना पूरा सीक्रेट रिकवरी फ़्रेज किसी भी फ़ील्ड में पेस्ट कर सकते हैं",
    "description": "Our secret recovery phrase input is split into one field per word. This message explains to users that they can paste their entire secrete recovery phrase into any field, and we will handle it correctly."
  },
  "srpToggleShow": {
    "message": "सीक्रेट रिकवरी फ़्रेज का ये शब्द दिखाएं/छुपाएं",
    "description": "Describes a toggle that is used to show or hide a single word of the secret recovery phrase"
  },
  "srpWordHidden": {
    "message": "ये शब्द छुपा दिया गया",
    "description": "Explains that a word in the secret recovery phrase is hidden"
  },
  "srpWordShown": {
    "message": "ये शब्द दिखाया जा रहा है",
    "description": "Explains that a word in the secret recovery phrase is being shown"
  },
  "stable": {
    "message": "स्थिर"
  },
  "stableLowercase": {
    "message": "स्थिर"
  },
  "stateLogError": {
    "message": "स्टेट लॉग को पुनर्प्राप्त करने में त्रुटि।"
  },
  "stateLogFileName": {
    "message": "MetaMask स्टेट लॉग"
  },
  "stateLogs": {
    "message": "स्टेट लॉग"
  },
  "stateLogsDescription": {
    "message": "स्टेट लॉग में आपके सार्वजनिक खाते के पते और भेजे गए लेनदेन शामिल होते हैं।"
  },
  "status": {
    "message": "स्टेटस"
  },
  "statusConnected": {
    "message": "कनेक्ट किया गया"
  },
  "statusNotConnected": {
    "message": "कनेक्ट नहीं है"
  },
  "step1LatticeWallet": {
    "message": "सुनिश्चित करें कि आपका Lattice1 कनेक्ट होने के लिए तैयार है"
  },
  "step1LatticeWalletMsg": {
    "message": "MetaMask के सेट अप होने और ऑनलाइन होने के बाद आप उसे अपने Lattice1 डिवाइस से कनेक्ट कर सकते हैं। अपना डिवाइस अनलॉक करें और अपनी डिवाइस ID तैयार रखें। हार्डवेयर वॉलेट का उपयोग करने के बारे में अधिक जानकारी के लिए, $1",
    "description": "$1 represents the `hardwareWalletSupportLinkConversion` localization key"
  },
  "step1LedgerWallet": {
    "message": "Ledger ऐप डाउनलोड करें"
  },
  "step1LedgerWalletMsg": {
    "message": "$1 अनलॉक करने के लिए डाउनलोड करें, सेट करें और अपना पासवर्ड दर्ज करें।",
    "description": "$1 represents the `ledgerLiveApp` localization value"
  },
  "step1TrezorWallet": {
    "message": "Trezor वॉलेट प्लग इन करें"
  },
  "step1TrezorWalletMsg": {
    "message": "अपने वॉलेट को सीधे अपने कंप्यूटर से कनेक्ट करें। अपने हार्डवेयर वॉलेट डिवाइस के उपयोग के बारे में अधिक जानकारी के लिए, $1",
    "description": "$1 represents the `hardwareWalletSupportLinkConversion` localization key"
  },
  "step2LedgerWallet": {
    "message": "Ledger वॉलेट प्लग इन करें"
  },
  "step2LedgerWalletMsg": {
    "message": "अपने वॉलेट को सीधे अपने कंप्यूटर से कनेक्ट करें। अपने Ledger को अनलॉक करें और Ethereum ऐप खोलें। अपने हार्डवेयर वॉलेट डिवाइस के उपयोग के बारे में अधिक जानकारी के लिए, $1।",
    "description": "$1 represents the `hardwareWalletSupportLinkConversion` localization key"
  },
  "storePhrase": {
    "message": "इस फ्रेज को 1Password जैसे किसी पासवर्ड मैनेजर में संग्रहीत करें।"
  },
  "strong": {
    "message": "मजबूत"
  },
  "stxAreHere": {
    "message": "स्मार्ट लेनदेन यहां पर हैं!"
  },
  "stxBenefit1": {
    "message": "लेनदेन लागतें मिनिमाइज़ करें"
  },
  "stxBenefit2": {
    "message": "लेनदेन विफलताएं कम करें"
  },
  "stxBenefit3": {
    "message": "अटके हुए लेनदेन को हटा दें"
  },
  "stxBenefit4": {
    "message": "फ़्रंट-रनिंग को रोकें"
  },
  "stxCancelled": {
    "message": "स्वैप विफल हो सकता था"
  },
  "stxCancelledDescription": {
    "message": "आपका लेनदेन विफल हो सकता था और उसे रद्द कर दिया गया ताकि आपको गैस शुल्क का अनावश्यक भुगतान करने से रोका जा सके।"
  },
  "stxCancelledSubDescription": {
    "message": "अपना स्वैप फिर से कोशिश करें। अगली बार भी इस तरह के जोखिमों से आपको बचाने के लिए हम यहां होंगे।"
  },
  "stxDescription": {
    "message": "MetaMask के स्वैप अब और अधिक स्मार्ट हो गए हैं! इन हेतु सहयता के लिए स्मार्ट लेनदेन को सक्षम करने से MetaMask आपके स्वैप को प्रोग्रामेटिक रूप से ऑप्टिमाइज़ कर पाएगा:"
  },
  "stxErrorNotEnoughFunds": {
    "message": "एक स्मार्ट लेनदेन के लिए पर्याप्त फंड नहीं है।"
  },
  "stxErrorUnavailable": {
    "message": "स्मार्ट लेनदेन अस्थाई तौर पर अनुपबल्ध हैं।"
  },
  "stxFailure": {
    "message": "स्वैप विफल हुआ"
  },
  "stxFailureDescription": {
    "message": "मार्केट के आकस्मिक बदलावों के कारण विफलताएं हो सकती हैं। अगर समस्या जारी रहती है, तो कृपया $1 से संपर्क करें।",
    "description": "This message is shown to a user if their swap fails. The $1 will be replaced by support.metamask.io"
  },
  "stxFallbackPendingTx": {
    "message": "स्मार्ट लेनदेन अस्थायी रूप से अनुपलब्ध हैं क्योंकि आपके पास एक लंबित लेनदेन है।"
  },
  "stxFallbackUnavailable": {
    "message": "स्मार्ट लेनदेन अनुपलब्ध होने पर भी आप अपने टोकनों को स्वैप कर सकते हैं।"
  },
<<<<<<< HEAD
  "stxPendingFinalizing": {
    "message": "फ़ाइनलाइज़ कर रहा है..."
  },
  "stxPendingOptimizingGas": {
    "message": "गैस ऑप्टिमाइज़ कर रहा है..."
  },
  "stxPendingPrivatelySubmitting": {
    "message": "स्वैप को निजी तौर पर सबमिट कर रहा है..."
  },
=======
>>>>>>> 78682ea9
  "stxSubDescription": {
    "message": "* स्मार्ट लेनदेन आपके लेनदेन को निजी तौर पर, अनेक बार जमा करने का प्रयास करेंगे। यदि सभी प्रयास विफल हो जाते हैं, तो लेनदेन को सार्वजनिक रूप से प्रसारित किया जाएगा ताकि यह सुनिश्चित हो सके कि आपका स्वैप सफलतापूर्वक पूरा हो।"
  },
  "stxSuccess": {
    "message": "स्वैप पूरा हुआ!"
  },
  "stxSuccessDescription": {
    "message": "आपका $1 अब उपलब्ध है।",
    "description": "$1 is a token symbol, e.g. ETH"
  },
  "stxTooltip": {
    "message": "लेनदेन की लागतें घटाने और विफलताओं को कम करने के लिए सबमिट करने से पहले लेनदेन को सिम्युलेट करें।"
  },
  "stxTryRegular": {
    "message": "नियमित स्वैप का प्रयास करें।"
  },
  "stxTryingToCancel": {
    "message": "अपके लेनदेन को रद्द करने का प्रयास कर रहा है..."
  },
  "stxUnavailable": {
    "message": "स्मार्ट लेनदेन अक्षम किए गए हैं"
  },
  "stxUnknown": {
    "message": "स्टेटस अज्ञात"
  },
  "stxUnknownDescription": {
    "message": "एक लेनदेन सफल हुआ है लेकिन हमें पता नहीं कि वो क्या था। ऐसा इसलिए हो सकता है क्योंकि स्वैप प्रोसेस होने के दौरान ही कोई अन्य लेनदेन सबमिट कर दिया गया हो।"
  },
  "stxUserCancelled": {
    "message": "स्वैप रद्द हुआ"
  },
  "stxUserCancelledDescription": {
    "message": "आपका लेनदेन रद्द किया गया और आपने किसी भी तरह के अनावश्यक गैस शुल्क का भुगतान नहीं किया।"
  },
  "stxYouCanOptOut": {
    "message": "एड्वांस्ड सेटिंग्स में आप कभी भी ऑप्ट-आउट कर सकते हैं।"
  },
  "submit": {
    "message": "सबमिट करें"
  },
  "submitted": {
    "message": "सबमिट किया गया"
  },
  "support": {
    "message": "सहायता"
  },
  "supportCenter": {
    "message": "हमारे सहायता केंद्र पर जाएं"
  },
  "swap": {
    "message": "स्वैप करें"
  },
  "swapAdvancedSlippageInfo": {
    "message": "यदि आपके ऑर्डर किए जाने और पुष्टि किए जाने के समय के बीच मूल्य में परिवर्तन होता है, तो इसे “स्लिपेज” कहा जाता है। यदि आपका स्लिपेज आपकी “अधिकतम स्लिपेज” सेटिंग से अधिक हो जाता है, तो आपका स्वैप स्वतः रद्द हो जाएगा।"
  },
  "swapAggregator": {
    "message": "एग्रीगेटर"
  },
  "swapAllowSwappingOf": {
    "message": "$1 स्वैप करने की अनुमति दें",
    "description": "Shows a user that they need to allow a token for swapping on their hardware wallet"
  },
  "swapAmountReceived": {
    "message": "गारंटीकृत राशि"
  },
  "swapAmountReceivedInfo": {
    "message": "यह आपको प्राप्त होने वाली न्यूनतम राशि है। आप स्लिपेज के आधार पर अधिक प्राप्त कर सकते हैं।"
  },
  "swapApproval": {
    "message": "स्वैप के लिए $1 अनुमोदित करें",
    "description": "Used in the transaction display list to describe a transaction that is an approve call on a token that is to be swapped.. $1 is the symbol of a token that has been approved."
  },
  "swapApproveNeedMoreTokens": {
    "message": "इस स्वैप को पूरा करने के लिए आपको अधिक $1 और $2 की आवश्यकता होगी",
    "description": "Tells the user how many more of a given token they need for a specific swap. $1 is an amount of tokens and $2 is the token symbol."
  },
  "swapApproveNeedMoreTokensSmartTransactions": {
    "message": "आपको और $1 चाहिए होगा ताकि इस स्वैप को स्मार्ट लेनदेन का इस्तेमाल करते हुए पूरा कर सके।",
    "description": "Tells the user that they need more of a certain token ($1) before they can complete the swap via smart transactions."
  },
  "swapBestOfNQuotes": {
    "message": "$1 उद्धरणों में से सर्वश्रेष्ठ।",
    "description": "$1 is the number of quotes that the user can select from when opening the list of quotes on the 'view quote' screen"
  },
  "swapBuildQuotePlaceHolderText": {
    "message": "$1 के मिलान वाले कोई भी टोकन उपलब्ध नहीं हैं",
    "description": "Tells the user that a given search string does not match any tokens in our token lists. $1 can be any string of text"
  },
  "swapCompleteIn": {
    "message": "स्वैप पूरा होगा <",
    "description": "'<' means 'less than', e.g. Swap complete in < 2:59"
  },
  "swapConfirmWithHwWallet": {
    "message": "अपने हार्डवेयर वॉलेट से पुष्टि करें"
  },
  "swapContractDataDisabledErrorDescription": {
    "message": "अपने Ledger पर Ethereum ऐप में, \"सेटिंग\" पर जाएं और अनुबंध डेटा की अनुमति दें। फिर, अपने स्वैप का पुनः प्रयास करें।"
  },
  "swapContractDataDisabledErrorTitle": {
    "message": "आपके Ledger पर अनुबंध डेटा सक्षम नहीं है"
  },
  "swapCustom": {
    "message": "कस्टम"
  },
  "swapDecentralizedExchange": {
    "message": "विकेंद्रीकृत विनिमय"
  },
  "swapDirectContract": {
    "message": "प्रत्यक्ष अनुबंध"
  },
  "swapEditLimit": {
    "message": "सीमा संपादित करें"
  },
  "swapEnableDescription": {
    "message": "यह आवश्यक है और MetaMask को आपके $1 को स्वैप करने की अनुमति देता है।",
    "description": "Gives the user info about the required approval transaction for swaps. $1 will be the symbol of a token being approved for swaps."
  },
  "swapEnableTokenForSwapping": {
    "message": "विनिमय के लिए यह $1 होगा",
    "description": "$1 is for the 'enableToken' key, e.g. 'enable ETH'"
  },
  "swapEstimatedNetworkFees": {
    "message": "अनुमानित नेटवर्क शुल्क"
  },
  "swapEstimatedNetworkFeesInfo": {
    "message": "यह नेटवर्क शुल्क का एक अनुमान है, जिसे आपके स्वैप को पूरा करने के लिए उपयोग किया जाएगा। नेटवर्क की स्थितियों के अनुसार वास्तविक राशि बदल सकती है।"
  },
  "swapFailedErrorDescriptionWithSupportLink": {
    "message": "लेन-देन विफल हो जाता है और हम मदद करने के लिए उपलब्ध हैं। यदि यह समस्या बनी रहती है, तो आप आगे की सहायता के लिए $1 पर हमारे ग्राहक सहायता से संपर्क कर सकते हैं।",
    "description": "This message is shown to a user if their swap fails. The $1 will be replaced by support.metamask.io"
  },
  "swapFailedErrorTitle": {
    "message": "स्वैप विफल रहा"
  },
  "swapFetchingQuoteNofN": {
    "message": "$2 का $1 उद्धरण लाया जा रहा है",
    "description": "A count of possible quotes shown to the user while they are waiting for quotes to be fetched. $1 is the number of quotes already loaded, and $2 is the total number of resources that we check for quotes. Keep in mind that not all resources will have a quote for a particular swap."
  },
  "swapFetchingQuotes": {
    "message": "उद्धरण प्राप्त कर रहे हैं"
  },
  "swapFetchingQuotesErrorDescription": {
    "message": "हम्म्म... कुछ गलत हो गया। पुनः प्रयास करें या यदि त्रुटियां बनी रहती हैं, तो ग्राहक सहायता से संपर्क करें।"
  },
  "swapFetchingQuotesErrorTitle": {
    "message": "उद्धरण प्राप्त करने में त्रुटि"
  },
  "swapFetchingTokens": {
    "message": "टोकन प्राप्त किए जा रहे हैं..."
  },
  "swapFromTo": {
    "message": "$1 से $2 का स्वैप",
    "description": "Tells a user that they need to confirm on their hardware wallet a swap of 2 tokens. $1 is a source token and $2 is a destination token"
  },
  "swapGasFeesDetails": {
    "message": "गैस शुल्क का अनुमान लगाया जाता है और नेटवर्क ट्रैफिक और लेन-देन की जटिलता के आधार पर इसमें उतार-चढ़ाव आएगा।"
  },
  "swapGasFeesLearnMore": {
    "message": "गैस शुल्क के बारे में और अधिक जानें"
  },
  "swapGasFeesSplit": {
    "message": "पिछली स्क्रीन पर गैस शुल्क इन दो लेनदेन के बीच विभाजित हैं।"
  },
  "swapGasFeesSummary": {
    "message": "क्रिप्टो खनिकों को गैस शुल्क का भुगतान किया जाता है जो $1 नेटवर्क पर लेन-देन की प्रक्रिया करते हैं। MetaMask को गैस शुल्क से लाभ नहीं होता है।",
    "description": "$1 is the selected network, e.g. Ethereum or BSC"
  },
  "swapHighSlippageWarning": {
    "message": "स्लिपेज राशि बहुत अधिक है।"
  },
  "swapIncludesMMFee": {
    "message": "$1% MetaMask शुल्क शामिल है।",
    "description": "Provides information about the fee that metamask takes for swaps. $1 is a decimal number."
  },
  "swapLowSlippageError": {
    "message": "लेनदेन विफल हो सकता है, अधिकतम स्लिपेज बहुत कम है।"
  },
  "swapMaxSlippage": {
    "message": "अधिकतम स्लिपेज"
  },
  "swapMetaMaskFee": {
    "message": "MetaMask शुल्क"
  },
  "swapMetaMaskFeeDescription": {
    "message": "हम हर बार शीर्ष चलनिधि स्रोतों से सबसे अच्छे मूल्य ढूंढते हैं। इस उद्धरण में $1% का शुल्क स्वतः ही शामिल हो जाता है।",
    "description": "Provides information about the fee that metamask takes for swaps. $1 is a decimal number."
  },
  "swapNQuotesWithDot": {
    "message": "$ 1 उद्धरण।",
    "description": "$1 is the number of quotes that the user can select from when opening the list of quotes on the 'view quote' screen"
  },
  "swapNewQuoteIn": {
    "message": "$1 में नए उद्धरण",
    "description": "Tells the user the amount of time until the currently displayed quotes are update. $1 is a time that is counting down from 1:00 to 0:00"
  },
  "swapOnceTransactionHasProcess": {
    "message": "यह लेनदेन संसाधित होने के बाद आपका $1 आपके खाते में जोड़ दिया जाएगा।",
    "description": "This message communicates the token that is being transferred. It is shown on the awaiting swap screen. The $1 will be a token symbol."
  },
  "swapPriceDifference": {
    "message": "आप $1 $2 (~$3) को $4 $5 (~$6) में स्वैप करने वाले हैं।",
    "description": "This message represents the price slippage for the swap.  $1 and $4 are a number (ex: 2.89), $2 and $5 are symbols (ex: ETH), and $3 and $6 are fiat currency amounts."
  },
  "swapPriceDifferenceTitle": {
    "message": "~$1% का मूल्य अंतर",
    "description": "$1 is a number (ex: 1.23) that represents the price difference."
  },
  "swapPriceImpactTooltip": {
    "message": "मूल्य प्रभाव, वर्तमान बाजार मूल्य और लेन-देन निष्पादन के दौरान प्राप्त राशि के बीच का अंतर है। मूल्य प्रभाव चलनिधि पूल के आकार के सापेक्ष आपके व्यापार के आकार का एक कार्य है।"
  },
  "swapPriceUnavailableDescription": {
    "message": "बाजार मूल्य डेटा की कमी के कारण मूल्य प्रभाव को निर्धारित नहीं किया जा सका। कृपया पुष्टि करें कि आप स्वैप करने से पहले प्राप्त होने वाले टोकन की राशि को लेकर सहज हैं।"
  },
  "swapPriceUnavailableTitle": {
    "message": "आगे बढ़ने से पहले अपने दर की जांच करें"
  },
  "swapProcessing": {
    "message": "प्रसंस्करण"
  },
  "swapQuoteDetails": {
    "message": "उद्धरण का विवरण"
  },
  "swapQuoteDetailsSlippageInfo": {
    "message": "यदि आपके ऑर्डर किए जाने और पुष्टि किए जाने के समय के बीच मूल्य में परिवर्तन होता है, तो इसे \"स्लिपेज\" कहा जाता है। यदि स्लिपेज आपकी \"स्लिपेज टॉलरेंस\" सेटिंग से अधिक हो जाता है, तो आपका स्वैप स्वतः रद्द हो जाएगा।"
  },
  "swapQuoteSource": {
    "message": "उद्धरण का स्रोत"
  },
  "swapQuotesExpiredErrorDescription": {
    "message": "कृपया नवीनतम दरों को प्राप्त करने के लिए नए उद्धरणों का अनुरोध करें।"
  },
  "swapQuotesExpiredErrorTitle": {
    "message": "उद्धरणों का समय समाप्त"
  },
  "swapQuotesNotAvailableErrorDescription": {
    "message": "राशि या स्लिपेज सेटिंग को समायोजित करने का प्रयास करें और फिर से प्रयास करें।"
  },
  "swapQuotesNotAvailableErrorTitle": {
    "message": "कोई भी उद्धरण उपलब्ध नहीं हैं"
  },
  "swapRate": {
    "message": "दर"
  },
  "swapReceiving": {
    "message": "प्राप्त किया जा रहा है"
  },
  "swapReceivingInfoTooltip": {
    "message": "यह एक अनुमान है। सटीक राशि स्लिपेज पर निर्भर करती है।"
  },
  "swapRequestForQuotation": {
    "message": "उद्धरण के लिए अनुरोध"
  },
  "swapReviewSwap": {
    "message": "स्वैप की समीक्षा करें"
  },
  "swapSearchForAToken": {
    "message": "एक टोकन की खोज करें"
  },
  "swapSelect": {
    "message": "चयन करें"
  },
  "swapSelectAQuote": {
    "message": "एक उद्धरण का चयन करें"
  },
  "swapSelectAToken": {
    "message": "एक टोकन का चयन करें"
  },
  "swapSelectQuotePopoverDescription": {
    "message": "नीचे दिए गए सभी उद्धरण कई चलनिधि स्रोतों से एकत्र किए गए हैं।"
  },
  "swapSlippageNegative": {
    "message": "स्लिपेज शून्य से अधिक या बराबर होना चाहिए"
  },
  "swapSource": {
    "message": "चलनिधि का स्रोत"
  },
  "swapSourceInfo": {
    "message": "हम सर्वोत्तम दरों और न्यूनतम नेटवर्क शुल्क का पता लगाने के लिए कई चलनिधि स्रोतों (एक्सचेंज, एग्रीगेटर और पेशेवर बाजार निर्माताओं) की खोज करते हैं।"
  },
  "swapSuggested": {
    "message": "विनिमय का सुझाव"
  },
  "swapSuggestedGasSettingToolTipMessage": {
    "message": "विनिमय जटिल और समय के प्रति संवेदनशील लेन-देन हैं। हम एक सफल विनिमय की लागत और विश्वास के बीच अच्छे संतुलन के लिए इस गैस शुल्क की अनुशंसा करते हैं।"
  },
  "swapSwapFrom": {
    "message": "इससे स्वैप करें"
  },
  "swapSwapSwitch": {
    "message": "टोकन में आपस में स्विच करें"
  },
  "swapSwapTo": {
    "message": "इसमें स्वैप करें"
  },
  "swapToConfirmWithHwWallet": {
    "message": "अपने हार्डवेयर वॉलेट से पुष्टि करने के लिए"
  },
  "swapTokenAvailable": {
    "message": "आपके खाते में आपका $1 जोड़ दिया गया है।",
    "description": "This message is shown after a swap is successful and communicates the exact amount of tokens the user has received for a swap. The $1 is a decimal number of tokens followed by the token symbol."
  },
  "swapTokenBalanceUnavailable": {
    "message": "हम आपके $1 बैलेंस को पुनः प्राप्त करने में असमर्थ रहे",
    "description": "This message communicates to the user that their balance of a given token is currently unavailable. $1 will be replaced by a token symbol"
  },
  "swapTokenToToken": {
    "message": "$1 से $2 में स्वैप करें",
    "description": "Used in the transaction display list to describe a swap. $1 and $2 are the symbols of tokens in involved in a swap."
  },
  "swapTokenVerificationAddedManually": {
    "message": "इस टोकन को मैन्युअल रूप से जोड़ा गया है।"
  },
  "swapTokenVerificationMessage": {
    "message": "हमेशा $1 पर टोकन पते की पुष्टि करें।",
    "description": "Points the user to Etherscan as a place they can verify information about a token. $1 is replaced with the translation for \"Etherscan\" followed by an info icon that shows more info on hover."
  },
  "swapTokenVerificationOnlyOneSource": {
    "message": "केवल 1 स्रोत पर सत्यापित।"
  },
  "swapTokenVerificationSources": {
    "message": "$1 स्रोतों पर सत्यापित।",
    "description": "Indicates the number of token information sources that recognize the symbol + address. $1 is a decimal number."
  },
  "swapTooManyDecimalsError": {
    "message": "$1अनुमति देता है दशमलव $2 तक की",
    "description": "$1 is a token symbol and $2 is the max. number of decimals allowed for the token"
  },
  "swapTransactionComplete": {
    "message": "लेनदेन पूर्ण"
  },
  "swapTwoTransactions": {
    "message": "2 लेन-देन"
  },
  "swapUnknown": {
    "message": "अज्ञात"
  },
  "swapVerifyTokenExplanation": {
    "message": "एकाधिक टोकन एक ही नाम और प्रतीक का उपयोग कर सकते हैं। यह सत्यापित करने के लिए $1 देखें कि यह वही टोकन है, जिसकी आप तलाश कर रहे हैं।",
    "description": "This appears in a tooltip next to the verifyThisTokenOn message. It gives the user more information about why they should check the token on a block explorer. $1 will be the name or url of the block explorer, which will be the translation of 'etherscan' or a block explorer url specified for a custom network."
  },
  "swapYourTokenBalance": {
    "message": "$1 $2 स्वैप के लिए उपलब्ध है",
    "description": "Tells the user how much of a token they have in their balance. $1 is a decimal number amount of tokens, and $2 is a token symbol"
  },
  "swapZeroSlippage": {
    "message": "0% स्लिपेज"
  },
  "swapsAdvancedOptions": {
    "message": "उन्नत विकल्प"
  },
  "swapsExcessiveSlippageWarning": {
    "message": "स्लिपेज राशि बहुत अधिक है और इसके परिणामस्वरूप खराब दर होगी। कृपया अपने स्लिपेज टॉलरेंस को 15% से नीचे के मान तक कम करें।"
  },
  "swapsMaxSlippage": {
    "message": "स्लिपेज टॉलरेंस"
  },
  "swapsNotEnoughForTx": {
    "message": "इस लेनदेन को पूरा करने के लिए पर्याप्त $1 नहीं है",
    "description": "Tells the user that they don't have enough of a token for a proposed swap. $1 is a token symbol"
  },
  "swapsViewInActivity": {
    "message": "गतिविधि में देखें"
  },
  "switchEthereumChainConfirmationDescription": {
    "message": "इससे चयनित नेटवर्क को MetaMask के भीतर पहले से जोड़े गए नेटवर्क में बदल दिया जाएगा:"
  },
  "switchEthereumChainConfirmationTitle": {
    "message": "इस साइट को नेटवर्क स्विच करने की अनुमति दें?"
  },
  "switchNetwork": {
    "message": "नेटवर्क स्विच करें"
  },
  "switchNetworks": {
    "message": "नेटवर्क स्विच करें"
  },
  "switchToThisAccount": {
    "message": "इस खाते पर स्विच करें"
  },
  "switchingNetworksCancelsPendingConfirmations": {
    "message": "नेटवर्क स्विच करने से सभी लंबित पुष्टिकरण रद्द हो जाएंगे"
  },
  "symbol": {
    "message": "प्रतीक"
  },
  "symbolBetweenZeroTwelve": {
    "message": "प्रतीक 11 वर्ण या उससे कम का होना चाहिए।"
  },
  "syncFailed": {
    "message": "सिंक विफल"
  },
  "syncInProgress": {
    "message": "सिंक प्रगति पर है"
  },
  "syncWithMobile": {
    "message": "मोबाइल के साथ सिंक करें"
  },
  "syncWithMobileBeCareful": {
    "message": "सुनिश्चित करें कि जब आप इस कोड को स्कैन कर रहे हों, तो आपकी स्क्रीन को कोई और न देख रहा हो"
  },
  "syncWithMobileComplete": {
    "message": "आपका डेटा सफलतापूर्वक सिंक कर लिया गया है। MetaMask मोबाइल ऐप का आनंद लें!"
  },
  "syncWithMobileDesc": {
    "message": "आप अपने खाते और जानकारी को अपने मोबाइल डिवाइस के साथ सिंक कर सकते हैं। MetaMask मोबाइल ऐप खोलें, \"सेटिंग\" पर जाएं और \"ब्राउजर एक्सटेंशन से सिंक करें\" पर टैप करें"
  },
  "syncWithMobileDescNewUsers": {
    "message": "यदि आप पहली बार MetaMask मोबाइल ऐप खोलते हैं, तो बस अपने फोन में दिए गए चरणों का पालन करें।"
  },
  "syncWithMobileScanThisCode": {
    "message": "इस कोड को अपने MetaMask मोबाइल ऐप से स्कैन करें"
  },
  "syncWithMobileTitle": {
    "message": "मोबाइल के साथ सिंक करें"
  },
  "syncWithThreeBox": {
    "message": "3Box के साथ डेटा सिंक करें (प्रयोगात्मक)"
  },
  "syncWithThreeBoxDescription": {
    "message": "3Box के साथ अपनी सेटिंग का बैकअप लेने के लिए चालू करें। यह सुविधा वर्तमान में प्रयोगात्मक है; अपने जोखिम पर इस्तेमाल करें।"
  },
  "syncWithThreeBoxDisabled": {
    "message": "प्रारंभिक सिंक के दौरान एक त्रुटि के कारण 3Box को अक्षम कर दिया गया है"
  },
  "tenPercentIncreased": {
    "message": "10% बढ़ोत्तरी"
  },
  "terms": {
    "message": "उपयोग की शर्तें"
  },
  "termsOfService": {
    "message": "सेवा की शर्तें"
  },
  "testFaucet": {
    "message": "फॉसेट का परीक्षण करें"
  },
  "testNetworks": {
    "message": "टेस्ट नेटवर्क्स"
  },
  "theme": {
    "message": "थीम"
  },
  "themeDescription": {
    "message": "अपनी पसंदीदा MetaMask थीम चुन लें"
  },
  "thisWillCreate": {
    "message": "यह एक नया वॉलेट और गुप्त रिकवरी फ्रेज बनाएगा"
  },
  "time": {
    "message": "समय"
  },
  "tips": {
    "message": "युक्तियां"
  },
  "to": {
    "message": "प्रति"
  },
  "toAddress": {
    "message": "प्रति: $1",
    "description": "$1 is the address to include in the To label. It is typically shortened first using shortenAddress"
  },
  "toggleTestNetworks": {
    "message": "$1 परीक्षण नेटवर्क",
    "description": "$1 is a clickable link with text defined by the 'showHide' key. The link will open to the advanced settings where users can enable the display of test networks in the network dropdown."
  },
  "token": {
    "message": "टोकन"
  },
  "tokenAddress": {
    "message": "टोकन एड्रेस"
  },
  "tokenAlreadyAdded": {
    "message": "टोकन पहले ही जोड़ा जा चुका है।"
  },
  "tokenContractAddress": {
    "message": "टोकन अनुबंध पता"
  },
  "tokenDecimalFetchFailed": {
    "message": "टोकन दशमलव आवश्यक है।"
  },
  "tokenDecimalTitle": {
    "message": "टोकन डेसिमल:"
  },
  "tokenDetails": {
    "message": "टोकन विवरण"
  },
  "tokenDetection": {
    "message": "टोकन डिटेक्शन"
  },
  "tokenDetectionAlertMessage": {
    "message": "फिलहाल टोकन डिटेक्शन $1 पर उपलब्ध है। $2"
  },
  "tokenDetectionAnnouncement": {
    "message": "नया! प्रायोगिक फीचर के रूप में Ethereum Mainnet पर बेहतर टोकन डिटेक्शन उपलब्ध है। $1"
  },
  "tokenDetectionToggleDescription": {
    "message": "ConsenSys के टोकन का एपीआई विभिन्न थर्ड पार्टी टोकन सूचियों में से टोकन की एक सूची एकत्र करता है। इसे बंद करने से आपके वॉलेट में जोड़े गए नए टोकन का पता चलना बंद हो जाएगा, लेकिन इंपोर्ट करने के लिए टोकन खोजने का विकल्प बना रहेगा।"
  },
  "tokenId": {
    "message": "टोकन आइडी"
  },
  "tokenList": {
    "message": "टोकन सूचियां:"
  },
  "tokenSymbol": {
    "message": "टोकन का प्रतीक"
  },
  "tooltipApproveButton": {
    "message": "मैं समझता हूं"
  },
  "total": {
    "message": "कुलयोग"
  },
  "transaction": {
    "message": "लेनदेन"
  },
  "transactionCancelAttempted": {
    "message": "$2 में $1 के गैस शुल्क के साथ लेनदेन रद्द करने का प्रयास किया गया"
  },
  "transactionCancelSuccess": {
    "message": "लेनदेन सफलतापूर्वक $2 पर रद्द कर दिया गया"
  },
  "transactionConfirmed": {
    "message": "लेनदेन की पुष्टि $2 पर हुई।"
  },
  "transactionCreated": {
    "message": "$2 पर $1 के मूल्य के साथ लेनदेन बनाया गया।"
  },
  "transactionData": {
    "message": "लेन-देन का डेटा"
  },
  "transactionDecodingAccreditationDecoded": {
    "message": "Truffle द्वारा डिकोड किया गया"
  },
  "transactionDecodingAccreditationVerified": {
    "message": "$1 पर सत्यापित अनुबंध"
  },
  "transactionDecodingUnsupportedNetworkError": {
    "message": "ChainId $1 के लिए लेन-देन डिकोडिंग उपलब्ध नहीं है"
  },
  "transactionDetailDappGasMoreInfo": {
    "message": "साइट का सुझाव दिया गया"
  },
  "transactionDetailDappGasTooltip": {
    "message": "नवीनतम ब्लॉक के आधार पर MetaMask द्वारा अनुशंसित गैस शुल्क का उपयोग करने के लिए संपादित करें।"
  },
  "transactionDetailGasHeading": {
    "message": "अनुमानित गैस शुल्क"
  },
  "transactionDetailGasInfoV2": {
    "message": "अनुमानित"
  },
  "transactionDetailGasTooltipConversion": {
    "message": "गैस शुल्क के बारे में और अधिक जानें"
  },
  "transactionDetailGasTooltipExplanation": {
    "message": "गैस शुल्क नेटवर्क द्वारा निर्धारित किया जाता है और नेटवर्क ट्रैफिक और लेनदेन की जटिलता के आधार पर उतार-चढ़ाव होता है।"
  },
  "transactionDetailGasTooltipIntro": {
    "message": "क्रिप्टो खनिकों को गैस शुल्क का भुगतान किया जाता है जो $1 नेटवर्क पर लेन-देन की प्रक्रिया करते हैं। MetaMask को गैस शुल्क से लाभ नहीं होता है।"
  },
  "transactionDetailGasTotalSubtitle": {
    "message": "राशि + गैस शुल्क"
  },
  "transactionDetailLayer2GasHeading": {
    "message": "लेयर 2 गैस शुल्क"
  },
  "transactionDetailMultiLayerTotalSubtitle": {
    "message": "राशि + शुल्क"
  },
  "transactionDropped": {
    "message": "लेनदेन $2 पर ड्रॉप किया गया।"
  },
  "transactionError": {
    "message": "लेनदेन में त्रुटि। अनुबंध कोड में अपवाद प्राप्त हुआ।"
  },
  "transactionErrorNoContract": {
    "message": "एक गैर-अनुबंध वाले पते पर एक फंक्शन को कॉल करने की कोशिश की जा रही है।"
  },
  "transactionErrored": {
    "message": "लेनदेन में त्रुटि हुई।"
  },
  "transactionFee": {
    "message": "लेनदेन शुल्क"
  },
  "transactionHistoryBaseFee": {
    "message": "आधार शुल्क (GWEI)"
  },
  "transactionHistoryL1GasLabel": {
    "message": "कुल L1 गैस शुल्क"
  },
  "transactionHistoryL2GasLimitLabel": {
    "message": "L2 गैस सीमा"
  },
  "transactionHistoryL2GasPriceLabel": {
    "message": "L2 गैस कीमत"
  },
  "transactionHistoryMaxFeePerGas": {
    "message": "अधिकतम शुल्क प्रति गैस"
  },
  "transactionHistoryPriorityFee": {
    "message": "प्राथमिकता शुल्क (GWEI)"
  },
  "transactionHistoryTotalGasFee": {
    "message": "कुल गैस शुल्क"
  },
  "transactionResubmitted": {
    "message": "$2 गैस शुल्क में $1 वृद्धि के साथ लेनदेन फिर से सबमिट किया गया"
  },
  "transactionSubmitted": {
    "message": "$2 पर $1 के गैस शुल्क के साथ लेनदेन सबमिट किया गया।"
  },
  "transactionUpdated": {
    "message": "$2 पर लेनदेन अपडेट किया गया।"
  },
  "transfer": {
    "message": "स्थानांतरण"
  },
  "transferBetweenAccounts": {
    "message": "मेरे खातों के बीच स्थानांतरित करें"
  },
  "transferFrom": {
    "message": "इससे स्थानांतरित करें"
  },
  "troubleConnectingToWallet": {
    "message": "हमें आपके $1 से कनेक्ट करने में परेशानी हुई, $2 की समीक्षा करने का प्रयास करें और दोबारा कोशिश करें।",
    "description": "$1 is the wallet device name; $2 is a link to wallet connection guide"
  },
  "troubleTokenBalances": {
    "message": "हमें आपके टोकन की शेषराशि लोड करने में परेशानी हुई। आप उन्हें देख सकते हैं ",
    "description": "Followed by a link (here) to view token balances"
  },
  "trustSiteApprovePermission": {
    "message": "अनुमति प्रदान करके, आप निम्नलिखित $1 को अपने फंड तक पहुंचने की इजाजत दे रहे हैं"
  },
  "tryAgain": {
    "message": "पुनः प्रयास करें"
  },
  "turnOnTokenDetection": {
    "message": "उन्नत टोकन डिटेक्शन चालू करें"
  },
  "twelveHrTitle": {
    "message": "12 घंटे:"
  },
  "txInsightsNotSupported": {
    "message": "इस समय इस अनुबंध के लिए लेन-देन की जानकारी समर्थित नहीं है।"
  },
  "typePassword": {
    "message": "अपना MetaMask पासवर्ड टाइप करें"
  },
  "u2f": {
    "message": "U2F",
    "description": "A name on an API for the browser to interact with devices that support the U2F protocol. On some browsers we use it to connect MetaMask to Ledger devices."
  },
  "unapproved": {
    "message": "अस्वीकृत"
  },
  "units": {
    "message": "इकाइयां"
  },
  "unknown": {
    "message": "अज्ञात"
  },
  "unknownCameraError": {
    "message": "आपके कैमरे तक पहुंचने का प्रयास करते समय एक त्रुटि हुई। कृपया पुनः प्रयास करें..."
  },
  "unknownCameraErrorTitle": {
    "message": "ओह! कुछ गलत हो गया...."
  },
  "unknownNetwork": {
    "message": "अज्ञात निजी नेटवर्क"
  },
  "unknownQrCode": {
    "message": "त्रुटि: हम उस QR कोड की पहचान नहीं कर पाए"
  },
  "unlimited": {
    "message": "असीमित"
  },
  "unlock": {
    "message": "अनलॉक करें"
  },
  "unlockMessage": {
    "message": "विकेंद्रीकृत वेब प्रतीक्षारत है"
  },
  "unrecognizedChain": {
    "message": "यह कस्टम नेटवर्क पहचाना नहीं गया है। हम अनुशंसा करते हैं कि आप आगे बढ़ने से पहले $1",
    "description": "$1 is a clickable link with text defined by the 'unrecognizedChanLinkText' key. The link will open to instructions for users to validate custom network details."
  },
  "unrecognizedChainLinkText": {
    "message": "नेटवर्क विवरण सत्यापित करें",
    "description": "Serves as link text for the 'unrecognizedChain' key. This text will be embedded inside the translation for that key."
  },
  "unsendableAsset": {
    "message": "वर्तमान में संग्रहणीय (ERC-721) टोकन भेजना समर्थित नहीं है",
    "description": "This is an error message we show the user if they attempt to send a collectible asset type, for which currently don't support sending"
  },
  "unverifiedContractAddressMessage": {
    "message": "हम इस कॉन्ट्रैक्ट को सत्यापित नहीं कर सकते हैं। सुनिश्चित करें कि आपको इस एड्रेस पर भरोसा हो।"
  },
  "upArrow": {
    "message": "अप ऐरो"
  },
  "updatedWithDate": {
    "message": "अपडेट किया गया $1"
  },
  "urlErrorMsg": {
    "message": "URL को उपयुक्त HTTP/HTTPS उपसर्ग की आवश्यकता होती है।"
  },
  "urlExistsErrorMsg": {
    "message": "यह URL वर्तमान में $1 नेटवर्क द्वारा उपयोग किया जाता है।"
  },
  "useCollectibleDetection": {
    "message": "NFT को ऑटो-डिटेक्ट करें"
  },
  "useCollectibleDetectionDescription": {
    "message": "NFT के मीडिया और डेटा प्रदर्शित करना आपके IP पते को केंद्रीकृत सर्वर के सामने उजागर कर सकता है। आपके वॉलेट में NFT को डिटेक्ट करने के लिए तीसरे-पक्ष API (जैसे OpenSea) का उपयोग किया जाता है। यह उन सेवाओं के साथ आपके अकाउंट के पते को उजागर करता है। इसे अक्षम कर दें यदि आप नहीं चाहते कि ऐप उन सेवाओं से डेटा पुल करे।"
  },
  "usePhishingDetection": {
    "message": "फिशिंग डिटेक्शन का उपयोग करें"
  },
  "usePhishingDetectionDescription": {
    "message": "Ethereum उपयोगकर्ताओं को लक्षित करने वाले फिशिंग डोमेन के लिए एक चेतावनी प्रदर्शित करें"
  },
  "useTokenDetection": {
    "message": "टोकन डिटेक्शन का उपयोग करें"
  },
  "useTokenDetectionDescription": {
    "message": "हम आपके वॉलेट में भेजे गए नए टोकन का पता लगाने और प्रदर्शित करने के लिए तीसरे-पक्ष API का उपयोग करते हैं। बंद करें यदि आप नहीं चाहते कि MetaMask उन सेवाओं से डेटा पुल करे।"
  },
  "useTokenDetectionPrivacyDesc": {
    "message": "आपके खाते में भेजे गए टोकन को स्वचालित रूप से प्रदर्शित करने में थर्ड पार्टी के सर्वर्स के साथ संचार शामिल रहेगा, जो टोकन के चित्रों को लाने का काम करते हैं। वे सर्वर्स आपके IP एड्रेस को एक्सेस कर पाएंगे।"
  },
  "usedByClients": {
    "message": "विभिन्न क्लाइंट द्वारा उपयोग किया जाता है"
  },
  "userName": {
    "message": "उपयोगकर्ता"
  },
  "verifyThisTokenDecimalOn": {
    "message": "टोकन दशमलव $1 पर पाया जा सकता है",
    "description": "Points the user to etherscan as a place they can verify information about a token. $1 is replaced with the translation for \"etherscan\""
  },
  "verifyThisTokenOn": {
    "message": "इस टोकन को $1 पर सत्यापित करें",
    "description": "Points the user to etherscan as a place they can verify information about a token. $1 is replaced with the translation for \"etherscan\""
  },
  "verifyThisUnconfirmedTokenOn": {
    "message": "इस टोकन को $1 पर सत्यापित करें और सुनिश्चित करें कि यह वही टोकन है जिससे आप व्यापार करना चाहते हैं।",
    "description": "Points the user to etherscan as a place they can verify information about a token. $1 is replaced with the translation for \"etherscan\""
  },
  "viewAccount": {
    "message": "खाता देखें"
  },
  "viewAllDetails": {
    "message": "सभी विवरण देखें"
  },
  "viewContact": {
    "message": "संपर्क देखें"
  },
  "viewFullTransactionDetails": {
    "message": "लेन-देन की पूरी जानकारी देखें"
  },
  "viewMore": {
    "message": "और देखें"
  },
  "viewOnBlockExplorer": {
    "message": "ब्लॉक एक्सप्लोरर पर देखें"
  },
  "viewOnCustomBlockExplorer": {
    "message": "$1 को $2 पर देखें",
    "description": "$1 is the action type. e.g (Account, Transaction, Swap) and $2 is the Custom Block Exporer URL"
  },
  "viewOnEtherscan": {
    "message": "Etherscan पर $1 देखें",
    "description": "$1 is the action type. e.g (Account, Transaction, Swap)"
  },
  "viewOnOpensea": {
    "message": "Opensea पर देखें"
  },
  "viewinExplorer": {
    "message": "एक्सप्लोरर में $1 देखें",
    "description": "$1 is the action type. e.g (Account, Transaction, Swap)"
  },
  "visitWebSite": {
    "message": "हमारी वेबसाइट पर जाएं"
  },
  "walletConnectionGuide": {
    "message": "हमारी हार्डवेयर वॉलेट कनेक्शन गाइड"
  },
  "walletCreationSuccessDetail": {
    "message": "आपने अपने वॉलेट को सफलतापूर्वक सुरक्षित कर लिया है। अपने सीक्रेट रिकवरी फ्रेज को सुरक्षित और गुप्त रखें -- यह आपकी जिम्मेदारी है!"
  },
  "walletCreationSuccessReminder1": {
    "message": "MetaMask आपके सीक्रेट रिकवरी फ्रेज को फिर से प्राप्त नहीं कर सकता है।"
  },
  "walletCreationSuccessReminder2": {
    "message": "MetaMask कभी भी आपके गुप्त रिकवरी फ्रेज के बारे में नहीं पूछेगा।"
  },
  "walletCreationSuccessReminder3": {
    "message": "$1 किसी के साथ या आपके फंड के चोरी होने का खतरा",
    "description": "$1 is separated as walletCreationSuccessReminder3BoldSection so that we can bold it"
  },
  "walletCreationSuccessReminder3BoldSection": {
    "message": "अपने सीक्रेट रिकवरी फ्रेज को कभी साझा ना करें",
    "description": "This string is localized separately from walletCreationSuccessReminder3 so that we can bold it"
  },
  "walletCreationSuccessTitle": {
    "message": "वॉलेट का निर्माण सफल हुआ"
  },
  "weak": {
    "message": "कमज़ोर"
  },
  "web3ShimUsageNotification": {
    "message": "हमने देखा है कि वर्तमान वेबसाइट ने हटाए गए window.web3 API का उपयोग करने की कोशिश की। यदि साइट में गड़बड़ी लगती है, तो कृपया अधिक जानकारी के लिए $1 पर क्लिक करें।",
    "description": "$1 is a clickable link."
  },
  "webhid": {
    "message": "WebHID",
    "description": "Refers to a interface for connecting external devices to the browser. Used for connecting ledger to the browser. Read more here https://developer.mozilla.org/en-US/docs/Web/API/WebHID_API"
  },
  "welcome": {
    "message": "MetaMask में आपका स्वागत है"
  },
  "welcomeBack": {
    "message": "वापसी पर स्वागत है!"
  },
  "welcomeExploreDescription": {
    "message": "क्रिप्टो करेंसी और संपत्तियों को स्टोर करें, भेजें और खर्च करें।"
  },
  "welcomeExploreTitle": {
    "message": "विकेन्द्रीकृत ऐप का अन्वेषण करें"
  },
  "welcomeLoginDescription": {
    "message": "विकेंद्रीकृत ऐप में लॉगिन करने के लिए अपने MetaMask का उपयोग करें - किसी साइनअप की जरूरत नहीं है।"
  },
  "welcomeLoginTitle": {
    "message": "अपने वॉलेट को हैलो कहें"
  },
  "welcomeToMetaMask": {
    "message": "चलिए शुरु करते हैं"
  },
  "welcomeToMetaMaskIntro": {
    "message": "लाखों लोगों का भरोसेमंद, MetaMask एक सुरक्षित वॉलेट है जो वेब3 की दुनिया को सबके लिए सुलभ बनाता है।"
  },
  "whatsNew": {
    "message": "नया क्या है",
    "description": "This is the title of a popup that gives users notifications about new features and updates to MetaMask."
  },
  "whatsThis": {
    "message": "यह क्या है?"
  },
  "writePhrase": {
    "message": "इस फ्रेज को कागज पर लिखें और एक सुरक्षित स्थान पर संग्रहीत करके रखें। यदि आप और भी अधिक सुरक्षा चाहते हैं, तो इसे कागज के कई टुकड़ों पर लिखें और प्रत्येक को 2 - 3 विभिन्न स्थानों पर संग्रहीत करें।"
  },
  "xOfY": {
    "message": "$2 में से $1",
    "description": "$1 and $2 are intended to be two numbers, where $2 is a total, and $1 is a count towards that total"
  },
  "xOfYPending": {
    "message": "$2 में से $1 लंबित",
    "description": "$1 and $2 are intended to be two numbers, where $2 is a total number of pending confirmations, and $1 is a count towards that total"
  },
  "yes": {
    "message": "हां"
  },
  "yesLetsTry": {
    "message": "हां, आइए आजमाते हैं"
  },
  "youNeedToAllowCameraAccess": {
    "message": "आपको इस सुविधा का उपयोग करने के लिए कैमरे तक पहुंच की अनुमति देने की आवश्यकता है।"
  },
  "youSign": {
    "message": "आप हस्ताक्षर कर रहे हैं"
  },
  "yourPrivateSeedPhrase": {
    "message": "आपका निजी गुप्त रिकवरी फ्रेज"
  },
  "zeroGasPriceOnSpeedUpError": {
    "message": "जीरो गैस मूल्य में तेजी"
  }
}<|MERGE_RESOLUTION|>--- conflicted
+++ resolved
@@ -198,12 +198,6 @@
   "airgapVaultTutorial": {
     "message": " (ट्यूटोरियल्स)"
   },
-  "airgapVault": {
-    "message": "AirGap का वॉल्ट"
-  },
-  "airgapVaultTutorial": {
-    "message": " (ट्यूटोरियल्स)"
-  },
   "alertDisableTooltip": {
     "message": "इसे \"सेटिंग > अलर्ट\" में बदला जा सकता है"
   },
@@ -3089,18 +3083,6 @@
   "stxFallbackUnavailable": {
     "message": "स्मार्ट लेनदेन अनुपलब्ध होने पर भी आप अपने टोकनों को स्वैप कर सकते हैं।"
   },
-<<<<<<< HEAD
-  "stxPendingFinalizing": {
-    "message": "फ़ाइनलाइज़ कर रहा है..."
-  },
-  "stxPendingOptimizingGas": {
-    "message": "गैस ऑप्टिमाइज़ कर रहा है..."
-  },
-  "stxPendingPrivatelySubmitting": {
-    "message": "स्वैप को निजी तौर पर सबमिट कर रहा है..."
-  },
-=======
->>>>>>> 78682ea9
   "stxSubDescription": {
     "message": "* स्मार्ट लेनदेन आपके लेनदेन को निजी तौर पर, अनेक बार जमा करने का प्रयास करेंगे। यदि सभी प्रयास विफल हो जाते हैं, तो लेनदेन को सार्वजनिक रूप से प्रसारित किया जाएगा ताकि यह सुनिश्चित हो सके कि आपका स्वैप सफलतापूर्वक पूरा हो।"
   },
@@ -3188,10 +3170,6 @@
   "swapBuildQuotePlaceHolderText": {
     "message": "$1 के मिलान वाले कोई भी टोकन उपलब्ध नहीं हैं",
     "description": "Tells the user that a given search string does not match any tokens in our token lists. $1 can be any string of text"
-  },
-  "swapCompleteIn": {
-    "message": "स्वैप पूरा होगा <",
-    "description": "'<' means 'less than', e.g. Swap complete in < 2:59"
   },
   "swapConfirmWithHwWallet": {
     "message": "अपने हार्डवेयर वॉलेट से पुष्टि करें"
