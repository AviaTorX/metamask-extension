--- conflicted
+++ resolved
@@ -1014,11 +1014,7 @@
     "message": "Use OpenSea's API to fetch NFT data. NFT auto-detection relies on OpenSea's API, and will not be available when this is turned off."
   },
   "enableSmartTransactions": {
-<<<<<<< HEAD
-    "message": "Enable smart transactions"
-=======
     "message": "Enable Smart Transactions"
->>>>>>> 3327c5c7
   },
   "enableToken": {
     "message": "enable $1",
@@ -2953,21 +2949,6 @@
     "message": "Store this phrase in a password manager like 1Password."
   },
   "stxAreHere": {
-<<<<<<< HEAD
-    "message": "Smart transactions are here!"
-  },
-  "stxBenefit1": {
-    "message": "Decrease transaction costs"
-  },
-  "stxBenefit2": {
-    "message": "Reduce failures & minimize costs"
-  },
-  "stxBenefit3": {
-    "message": "Protect from front-running"
-  },
-  "stxBenefit4": {
-    "message": "Eliminate stuck transactions"
-=======
     "message": "Smart Transactions are here!"
   },
   "stxBenefit1": {
@@ -2981,7 +2962,6 @@
   },
   "stxBenefit4": {
     "message": "Prevent front-running"
->>>>>>> 3327c5c7
   },
   "stxCancelled": {
     "message": "Swap would have failed"
@@ -2993,11 +2973,7 @@
     "message": "Try your swap again. We’ll be here to protect you against similar risks next time."
   },
   "stxDescription": {
-<<<<<<< HEAD
-    "message": "Smart transactions use MetaMask smart contracts to simulate transactions before submitting in order to..."
-=======
     "message": "MetaMask Swaps just got a whole lot smarter! Enabling Smart Transactions will allow MetaMask to programmatically optimize your Swap to help:"
->>>>>>> 3327c5c7
   },
   "stxFailure": {
     "message": "Swap failed"
@@ -3019,11 +2995,7 @@
     "message": "Privately submitting the Swap..."
   },
   "stxSubDescription": {
-<<<<<<< HEAD
-    "message": "Enabling allows MetaMask to simulate transactions, proactively cancel bad transactions and sign MetaMask Swaps transactions for you."
-=======
     "message": "* Smart Transactions will attempt to submit your transaction privately, multiple times. If all attempts fail, the transaction will be broadcast publicly to ensure your Swap successfully goes through."
->>>>>>> 3327c5c7
   },
   "stxSuccess": {
     "message": "Swap complete!"
