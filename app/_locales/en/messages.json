{
  "about": {
    "message": "About"
  },
  "aboutSettingsDescription": {
    "message": "Version, support center, and contact info"
  },
  "acceleratingATransaction": {
    "message": "* Accelerating a transaction by using a higher gas price increases its chances of getting processed by the network faster, but it is not always guaranteed."
  },
  "acceptTermsOfUse": {
    "message": "I have read and agree to the $1",
    "description": "$1 is the `terms` message"
  },
  "accessAndSpendNotice": {
    "message": "$1 may access and spend up to this max amount",
    "description": "$1 is the url of the site requesting ability to spend"
  },
  "accessingYourCamera": {
    "message": "Accessing your camera..."
  },
  "account": {
    "message": "Account"
  },
  "accountDetails": {
    "message": "Account details"
  },
  "accountName": {
    "message": "Account Name"
  },
  "accountOptions": {
    "message": "Account Options"
  },
  "accountSelectionRequired": {
    "message": "You need to select an account!"
  },
  "active": {
    "message": "Active"
  },
  "activity": {
    "message": "Activity"
  },
  "activityLog": {
    "message": "activity log"
  },
  "addANetwork": {
    "message": "Add a network"
  },
  "addAcquiredTokens": {
    "message": "Add the tokens you've acquired using MetaMask"
  },
  "addAlias": {
    "message": "Add alias"
  },
  "addContact": {
    "message": "Add contact"
  },
  "addCustomToken": {
    "message": "Add Custom Token"
  },
  "addCustomTokenByContractAddress": {
    "message": "Can’t find a token? You can manually add any token by pasting its address. Token contract addresses can be found on $1.",
    "description": "$1 is a blockchain explorer for a specific network, e.g. Etherscan for Ethereum"
  },
  "addEthereumChainConfirmationDescription": {
    "message": "This will allow this network to be used within MetaMask."
  },
  "addEthereumChainConfirmationRisks": {
    "message": "MetaMask does not verify custom networks."
  },
  "addEthereumChainConfirmationRisksLearnMore": {
    "message": "Learn about $1.",
    "description": "$1 is a link with text that is provided by the 'addEthereumChainConfirmationRisksLearnMoreLink' key"
  },
  "addEthereumChainConfirmationRisksLearnMoreLink": {
    "message": "scams and network security risks",
    "description": "Link text for the 'addEthereumChainConfirmationRisksLearnMore' translation key"
  },
  "addEthereumChainConfirmationTitle": {
    "message": "Allow this site to add a network?"
  },
  "addFriendsAndAddresses": {
    "message": "Add friends and addresses you trust"
  },
  "addNFT": {
    "message": "Add NFT"
  },
  "addNetwork": {
    "message": "Add Network"
  },
  "addSuggestedTokens": {
    "message": "Add Suggested Tokens"
  },
  "addToAddressBook": {
    "message": "Add to address book"
  },
  "addToAddressBookModalPlaceholder": {
    "message": "e.g. John D."
  },
  "addToken": {
    "message": "Add Token"
  },
  "addressBookIcon": {
    "message": "Address book icon"
  },
  "advanced": {
    "message": "Advanced"
  },
  "advancedGasPriceTitle": {
    "message": "Gas price"
  },
  "advancedOptions": {
    "message": "Advanced Options"
  },
  "advancedSettingsDescription": {
    "message": "Access developer features, download State Logs, Reset Account, setup test networks and custom RPC"
  },
  "affirmAgree": {
    "message": "I Agree"
  },
  "aggregatorFeeCost": {
    "message": "Aggregator network fee"
  },
  "alertDisableTooltip": {
    "message": "This can be changed in \"Settings > Alerts\""
  },
  "alertSettingsUnconnectedAccount": {
    "message": "Browsing a website with an unconnected account selected"
  },
  "alertSettingsUnconnectedAccountDescription": {
    "message": "This alert is shown in the popup when you are browsing a connected web3 site, but the currently selected account is not connected."
  },
  "alertSettingsWeb3ShimUsage": {
    "message": "When a website tries to use the removed window.web3 API"
  },
  "alertSettingsWeb3ShimUsageDescription": {
    "message": "This alert is shown in the popup when you are browsing a site that tries to use the removed window.web3 API, and may be broken as a result."
  },
  "alerts": {
    "message": "Alerts"
  },
  "alertsSettingsDescription": {
    "message": "Enable or disable each alert"
  },
  "allowExternalExtensionTo": {
    "message": "Allow this external extension to:"
  },
  "allowSpendToken": {
    "message": "Give permission to access your $1?",
    "description": "$1 is the symbol of the token that are requesting to spend"
  },
  "allowThisSiteTo": {
    "message": "Allow this site to:"
  },
  "allowWithdrawAndSpend": {
    "message": "Allow $1 to withdraw and spend up to the following amount:",
    "description": "The url of the site that requested permission to 'withdraw and spend'"
  },
  "amount": {
    "message": "Amount"
  },
  "appDescription": {
    "message": "An Ethereum Wallet in your Browser",
    "description": "The description of the application"
  },
  "appName": {
    "message": "MetaMask",
    "description": "The name of the application"
  },
  "approvalAndAggregatorTxFeeCost": {
    "message": "Approval and aggregator network fee"
  },
  "approvalTxGasCost": {
    "message": "Approval Tx Gas Cost"
  },
  "approve": {
    "message": "Approve spend limit"
  },
  "approveButtonText": {
    "message": "Approve"
  },
  "approveSpendLimit": {
    "message": "Approve $1 spend limit",
    "description": "The token symbol that is being approved"
  },
  "approved": {
    "message": "Approved"
  },
  "approvedAmountWithColon": {
    "message": "Approved Amount:"
  },
  "asset": {
    "message": "Asset"
  },
  "assetOptions": {
    "message": "Asset options"
  },
  "assets": {
    "message": "Assets"
  },
  "attemptToCancel": {
    "message": "Attempt to Cancel?"
  },
  "attemptToCancelDescription": {
    "message": "Submitting this attempt does not guarantee your original transaction will be cancelled. If the cancellation attempt is successful, you will be charged the transaction fee above."
  },
  "attemptingConnect": {
    "message": "Attempting to connect to blockchain."
  },
  "attributions": {
    "message": "Attributions"
  },
  "authorizedPermissions": {
    "message": "You have authorized the following permissions"
  },
  "autoLockTimeLimit": {
    "message": "Auto-Lock Timer (minutes)"
  },
  "autoLockTimeLimitDescription": {
    "message": "Set the idle time in minutes before MetaMask will become locked."
  },
  "average": {
    "message": "Average"
  },
  "back": {
    "message": "Back"
  },
  "backToAll": {
    "message": "Back to All"
  },
  "backupApprovalInfo": {
    "message": "This secret code is required to recover your wallet in case you lose your device, forget your password, have to re-install MetaMask, or want to access your wallet on another device."
  },
  "backupApprovalNotice": {
    "message": "Backup your Secret Recovery Phrase to keep your wallet and funds secure."
  },
  "backupNow": {
    "message": "Backup now"
  },
  "balance": {
    "message": "Balance"
  },
  "balanceOutdated": {
    "message": "Balance may be outdated"
  },
  "basic": {
    "message": "Basic"
  },
  "betaMetamaskDescription": {
    "message": "Trusted by millions, MetaMask is a secure wallet making the world of web3 accessible to all."
  },
  "betaMetamaskDescriptionExplanation": {
    "message": "Use this version to test upcoming features before they’re released. Your use and feedback helps us build the best version of MetaMask possible. Your use of MetaMask Beta is subject to our standard $1 as well as our $2. As a Beta, there may be an increased risk of bugs. By proceeding, you accept and acknowledge these risks, as well as those risks found in our Terms and Beta Terms.",
    "description": "$1 represents localization item betaMetamaskDescriptionExplanationTermsLinkText.  $2 represents localization item betaMetamaskDescriptionExplanationBetaTermsLinkText"
  },
  "betaMetamaskDescriptionExplanationBetaTermsLinkText": {
    "message": "Supplemental Beta Terms"
  },
  "betaMetamaskDescriptionExplanationTermsLinkText": {
    "message": "Terms"
  },
  "betaMetamaskVersion": {
    "message": "MetaMask Beta Version"
  },
  "betaWelcome": {
    "message": "Welcome to MetaMask Beta"
  },
  "blockExplorerAccountAction": {
    "message": "Account",
    "description": "This is used with viewOnEtherscan and viewInExplorer e.g View Account in Explorer"
  },
  "blockExplorerAssetAction": {
    "message": "Asset",
    "description": "This is used with viewOnEtherscan and viewInExplorer e.g View Asset in Explorer"
  },
  "blockExplorerSwapAction": {
    "message": "Swap",
    "description": "This is used with viewOnEtherscan e.g View Swap on Etherscan"
  },
  "blockExplorerTransactionAction": {
    "message": "Transaction",
    "description": "This is used with viewOnCustomBlockExplorer and viewOnEtherscan e.g View Transaction on Etherscan"
  },
  "blockExplorerUrl": {
    "message": "Block Explorer URL"
  },
  "blockExplorerUrlDefinition": {
    "message": "The URL used as the block explorer for this network."
  },
  "blockExplorerView": {
    "message": "View account at $1",
    "description": "$1 replaced by URL for custom block explorer"
  },
  "blockiesIdenticon": {
    "message": "Use Blockies Identicon"
  },
  "browserNotSupported": {
    "message": "Your Browser is not supported..."
  },
  "buildContactList": {
    "message": "Build your contact list"
  },
  "builtAroundTheWorld": {
    "message": "MetaMask is designed and built around the world."
  },
  "buy": {
    "message": "Buy"
  },
  "buyWithTransak": {
    "message": "Buy ETH with Transak"
  },
  "buyWithTransakDescription": {
    "message": "Transak supports debit card and bank transfers (depending on location) in 59+ countries. ETH deposits into your MetaMask account."
  },
  "buyWithWyre": {
    "message": "Buy ETH with Wyre"
  },
  "buyWithWyreDescription": {
    "message": "Wyre lets you use a debit card to deposit ETH right in to your MetaMask account."
  },
  "bytes": {
    "message": "Bytes"
  },
  "canToggleInSettings": {
    "message": "You can re-enable this notification in Settings -> Alerts."
  },
  "cancel": {
    "message": "Cancel"
  },
  "cancelEdit": {
    "message": "Cancel Edit"
  },
  "cancelPopoverTitle": {
    "message": "Cancel transaction"
  },
  "cancelSwap": {
    "message": "Cancel swap"
  },
  "cancellationGasFee": {
    "message": "Cancellation Gas Fee"
  },
  "cancelled": {
    "message": "Cancelled"
  },
  "chainId": {
    "message": "Chain ID"
  },
  "chainIdDefinition": {
    "message": "The chain ID used to sign transactions for this network."
  },
  "chainIdExistsErrorMsg": {
    "message": "This Chain ID is currently used by the $1 network."
  },
  "chromeRequiredForHardwareWallets": {
    "message": "You need to use MetaMask on Google Chrome in order to connect to your Hardware Wallet."
  },
  "clickToConnectLedgerViaWebHID": {
    "message": "Click here to connect your Ledger via WebHID",
    "description": "Text that can be clicked to open a browser popup for connecting the ledger device via webhid"
  },
  "clickToRevealSeed": {
    "message": "Click here to reveal secret words"
  },
  "close": {
    "message": "Close"
  },
  "confirm": {
    "message": "Confirm"
  },
  "confirmPassword": {
    "message": "Confirm password"
  },
  "confirmRecoveryPhrase": {
    "message": "Confirm Secret Recovery Phrase"
  },
  "confirmSecretBackupPhrase": {
    "message": "Confirm your Secret Recovery Phrase"
  },
  "confirmed": {
    "message": "Confirmed"
  },
  "confusableUnicode": {
    "message": "'$1' is similar to '$2'."
  },
  "confusableZeroWidthUnicode": {
    "message": "Zero-width character found."
  },
  "confusingEnsDomain": {
    "message": "We have detected a confusable character in the ENS name. Check the ENS name to avoid a potential scam."
  },
  "congratulations": {
    "message": "Congratulations"
  },
  "connect": {
    "message": "Connect"
  },
  "connectAccountOrCreate": {
    "message": "Connect account or create new"
  },
  "connectHardwareWallet": {
    "message": "Connect Hardware Wallet"
  },
  "connectManually": {
    "message": "Manually connect to current site"
  },
  "connectTo": {
    "message": "Connect to $1",
    "description": "$1 is the name/origin of a web3 site/application that the user can connect to metamask"
  },
  "connectToAll": {
    "message": "Connect to all your $1",
    "description": "$1 will be replaced by the translation of connectToAllAccounts"
  },
  "connectToAllAccounts": {
    "message": "accounts",
    "description": "will replace $1 in connectToAll, completing the sentence 'connect to all of your accounts', will be text that shows list of accounts on hover"
  },
  "connectToMultiple": {
    "message": "Connect to $1",
    "description": "$1 will be replaced by the translation of connectToMultipleNumberOfAccounts"
  },
  "connectToMultipleNumberOfAccounts": {
    "message": "$1 accounts",
    "description": "$1 is the number of accounts to which the web3 site/application is asking to connect; this will substitute $1 in connectToMultiple"
  },
  "connectWithMetaMask": {
    "message": "Connect With MetaMask"
  },
  "connectedAccountsDescriptionPlural": {
    "message": "You have $1 accounts connected to this site.",
    "description": "$1 is the number of accounts"
  },
  "connectedAccountsDescriptionSingular": {
    "message": "You have 1 account connected to this site."
  },
  "connectedAccountsEmptyDescription": {
    "message": "MetaMask is not connected to this site. To connect to a web3 site, find and click the connect button."
  },
  "connectedSites": {
    "message": "Connected sites"
  },
  "connectedSitesDescription": {
    "message": "$1 is connected to these sites. They can view your account address.",
    "description": "$1 is the account name"
  },
  "connectedSitesEmptyDescription": {
    "message": "$1 is not connected to any sites.",
    "description": "$1 is the account name"
  },
  "connecting": {
    "message": "Connecting..."
  },
  "connectingTo": {
    "message": "Connecting to $1"
  },
  "connectingToGoerli": {
    "message": "Connecting to Goerli Test Network"
  },
  "connectingToKovan": {
    "message": "Connecting to Kovan Test Network"
  },
  "connectingToMainnet": {
    "message": "Connecting to Ethereum Mainnet"
  },
  "connectingToRinkeby": {
    "message": "Connecting to Rinkeby Test Network"
  },
  "connectingToRopsten": {
    "message": "Connecting to Ropsten Test Network"
  },
  "contactUs": {
    "message": "Contact us"
  },
  "contacts": {
    "message": "Contacts"
  },
  "contactsSettingsDescription": {
    "message": "Add, edit, remove, and manage your contacts"
  },
  "continue": {
    "message": "Continue"
  },
  "continueToTransak": {
    "message": "Continue to Transak"
  },
  "continueToWyre": {
    "message": "Continue to Wyre"
  },
  "contract": {
    "message": "Contract"
  },
  "contractAddressError": {
    "message": "You are sending tokens to the token's contract address. This may result in the loss of these tokens."
  },
  "contractDeployment": {
    "message": "Contract Deployment"
  },
  "contractInteraction": {
    "message": "Contract Interaction"
  },
  "copiedExclamation": {
    "message": "Copied!"
  },
  "copiedTransactionId": {
    "message": "Copied Transaction ID"
  },
  "copyAddress": {
    "message": "Copy address to clipboard"
  },
  "copyPrivateKey": {
    "message": "This is your private key (click to copy)"
  },
  "copyToClipboard": {
    "message": "Copy to clipboard"
  },
  "copyTransactionId": {
    "message": "Copy Transaction ID"
  },
  "create": {
    "message": "Create"
  },
  "createAWallet": {
    "message": "Create a Wallet"
  },
  "createAccount": {
    "message": "Create Account"
  },
  "createNewWallet": {
    "message": "Create a new wallet"
  },
  "createPassword": {
    "message": "Create Password"
  },
  "currencyConversion": {
    "message": "Currency Conversion"
  },
  "currencySymbol": {
    "message": "Currency Symbol"
  },
  "currencySymbolDefinition": {
    "message": "The ticker symbol displayed for this network’s currency."
  },
  "currentAccountNotConnected": {
    "message": "Your current account is not connected"
  },
  "currentExtension": {
    "message": "Current extension page"
  },
  "currentLanguage": {
    "message": "Current Language"
  },
  "currentlyUnavailable": {
    "message": "Unavailable on this network"
  },
  "custom": {
    "message": "Advanced"
  },
  "customGas": {
    "message": "Customize Gas"
  },
  "customGasSubTitle": {
    "message": "Increasing fee may decrease processing times, but it is not guaranteed."
  },
  "customSpendLimit": {
    "message": "Custom Spend Limit"
  },
  "customToken": {
    "message": "Custom Token"
  },
<<<<<<< HEAD
  "customerSupport": {
    "message": "customer support"
=======
  "dappSuggested": {
    "message": "Site suggested"
  },
  "dappSuggestedTooltip": {
    "message": "$1 has recommended this price.",
    "description": "$1 represents the Dapp's origin"
>>>>>>> 7f569f22
  },
  "data": {
    "message": "Data"
  },
  "dataBackupFoundInfo": {
    "message": "Some of your account data was backed up during a previous installation of MetaMask. This could include your settings, contacts, and tokens. Would you like to restore this data now?"
  },
  "decimal": {
    "message": "Token Decimal"
  },
  "decimalsMustZerotoTen": {
    "message": "Decimals must be at least 0, and not over 36."
  },
  "decrypt": {
    "message": "Decrypt"
  },
  "decryptCopy": {
    "message": "Copy encrypted message"
  },
  "decryptInlineError": {
    "message": "This message cannot be decrypted due to error: $1",
    "description": "$1 is error message"
  },
  "decryptMessageNotice": {
    "message": "$1 would like to read this message to complete your action",
    "description": "$1 is the web3 site name"
  },
  "decryptMetamask": {
    "message": "Decrypt message"
  },
  "decryptRequest": {
    "message": "Decrypt request"
  },
  "defaultNetwork": {
    "message": "The default network for Ether transactions is Mainnet. You can also $1 test networks $2.",
    "description": "$1 is the 'enable' or 'disable' key, depending on whether the display of test networks is enabled or not. $2 is a clickable link with text defined by the 'here' key. The link will open to the advanced settings where users can enable the display of test networks in the network dropdown."
  },
  "delete": {
    "message": "Delete"
  },
  "deleteAccount": {
    "message": "Delete Account"
  },
  "deleteNetwork": {
    "message": "Delete Network?"
  },
  "deleteNetworkDescription": {
    "message": "Are you sure you want to delete this network?"
  },
  "depositEther": {
    "message": "Deposit Ether"
  },
  "details": {
    "message": "Details"
  },
  "directDepositEther": {
    "message": "Directly Deposit Ether"
  },
  "directDepositEtherExplainer": {
    "message": "If you already have some Ether, the quickest way to get Ether in your new wallet by direct deposit."
  },
  "disable": {
    "message": "disable"
  },
  "disconnect": {
    "message": "Disconnect"
  },
  "disconnectAllAccounts": {
    "message": "Disconnect all accounts"
  },
  "disconnectAllAccountsConfirmationDescription": {
    "message": "Are you sure you want to disconnect? You may lose site functionality."
  },
  "disconnectPrompt": {
    "message": "Disconnect $1"
  },
  "disconnectThisAccount": {
    "message": "Disconnect this account"
  },
  "dismiss": {
    "message": "Dismiss"
  },
  "dismissReminderDescriptionField": {
    "message": "Turn this on to dismiss the Secret Recovery Phrase backup reminder message. We highly recommend that you back up your Secret Recovery Phrase to avoid loss of funds"
  },
  "dismissReminderField": {
    "message": "Dismiss Secret Recovery Phrase backup reminder"
  },
  "domain": {
    "message": "Domain"
  },
  "done": {
    "message": "Done"
  },
  "dontShowThisAgain": {
    "message": "Don't show this again"
  },
  "downloadGoogleChrome": {
    "message": "Download Google Chrome"
  },
  "downloadSecretBackup": {
    "message": "Download this Secret Recovery Phrase and keep it stored safely on an external encrypted hard drive or storage medium."
  },
  "downloadStateLogs": {
    "message": "Download State Logs"
  },
  "dropped": {
    "message": "Dropped"
  },
  "edit": {
    "message": "Edit"
  },
  "editContact": {
    "message": "Edit Contact"
  },
  "editGasEducationButtonText": {
    "message": "How should I choose?"
  },
  "editGasEducationHighExplanation": {
    "message": "This is best for time sensitive transactions (like Swaps) as it increases the likelihood of a successful transaction. If a Swap takes too long to process it may fail and result in losing some of your gas fee."
  },
  "editGasEducationLowExplanation": {
    "message": "A lower gas fee should only be used when processing time is less important. Lower fees make it hard predict when (or if) your transaction will be successful."
  },
  "editGasEducationMediumExplanation": {
    "message": "A medium gas fee is good for sending, withdrawing or other non-time sensitive transactions. This setting will most often result in a successful transaction."
  },
  "editGasEducationModalIntro": {
    "message": "Selecting the right gas fee depends on the type of transaction and how important it is to you."
  },
  "editGasEducationModalTitle": {
    "message": "How to choose?"
  },
  "editGasHigh": {
    "message": "High"
  },
  "editGasLimitOutOfBounds": {
    "message": "Gas limit must be at least $1"
  },
  "editGasLimitTooltip": {
    "message": "Gas limit is the maximum units of gas you are willing to use. Units of gas are a multiplier to “Max priority fee” and “Max fee”."
  },
  "editGasLow": {
    "message": "Low"
  },
  "editGasMaxFeeHigh": {
    "message": "Max fee is higher than necessary"
  },
  "editGasMaxFeeLow": {
    "message": "Max fee too low for network conditions"
  },
  "editGasMaxFeePriorityImbalance": {
    "message": "Max fee cannot be lower than max priority fee"
  },
  "editGasMaxFeeTooltip": {
    "message": "The max fee is the most you’ll pay (base fee + priority fee)."
  },
  "editGasMaxPriorityFeeBelowMinimum": {
    "message": "Max priority fee must be greater than 0 GWEI"
  },
  "editGasMaxPriorityFeeHigh": {
    "message": "Max priority fee is higher than necessary. You may pay more than needed."
  },
  "editGasMaxPriorityFeeLow": {
    "message": "Max priority fee is low for current network conditions"
  },
  "editGasMaxPriorityFeeTooltip": {
    "message": "Max priority fee (aka “miner tip”) goes directly to miners and incentivizes them to prioritize your transaction. You’ll most often pay your max setting"
  },
  "editGasMedium": {
    "message": "Medium"
  },
  "editGasPriceTooLow": {
    "message": "Gas price must be greater than 0"
  },
  "editGasPriceTooltip": {
    "message": "This network requires a “Gas price” field when submitting a transaction. Gas price is the amount you will pay pay per unit of gas."
  },
  "editGasSubTextAmount": {
    "message": "$1 $2",
    "description": "$1 will be passed the editGasSubTextAmountLabel and $2 will be passed the amount in either cryptocurrency or fiat"
  },
  "editGasSubTextAmountLabel": {
    "message": "Max amount:",
    "description": "This is meant to be used as the $1 substitution editGasSubTextAmount"
  },
  "editGasSubTextFee": {
    "message": "$1 $2",
    "description": "$1 will be passed the editGasSubTextFeeLabel and $2 will be passed the fee amount in either cryptocurrency or fiat"
  },
  "editGasSubTextFeeLabel": {
    "message": "Max fee:",
    "description": "$1 represents a dollar amount"
  },
  "editGasTitle": {
    "message": "Edit priority"
  },
  "editGasTooLow": {
    "message": "Unknown processing time"
  },
  "editGasTooLowTooltip": {
    "message": "Your max fee or max priority fee may be low for current market conditions. We don't know when (or if) your transaction will be processed. "
  },
  "editGasTooLowWarningTooltip": {
    "message": "This lowers your maximum fee but if network traffic increases your transaction may be delayed or fail."
  },
  "editNonceField": {
    "message": "Edit Nonce"
  },
  "editNonceMessage": {
    "message": "This is an advanced feature, use cautiously."
  },
  "editPermission": {
    "message": "Edit Permission"
  },
  "enable": {
    "message": "enable"
  },
  "enableFromSettings": {
    "message": " Enable it from Settings."
  },
  "enableSmartTransactions": {
    "message": "Enable smart transactions"
  },
  "encryptionPublicKeyNotice": {
    "message": "$1 would like your public encryption key. By consenting, this site will be able to compose encrypted messages to you.",
    "description": "$1 is the web3 site name"
  },
  "encryptionPublicKeyRequest": {
    "message": "Request encryption public key"
  },
  "endOfFlowMessage1": {
    "message": "You passed the test - keep your Secret Recovery Phrase safe, it's your responsibility!"
  },
  "endOfFlowMessage10": {
    "message": "All Done"
  },
  "endOfFlowMessage2": {
    "message": "Tips on storing it safely"
  },
  "endOfFlowMessage3": {
    "message": "Save a backup in multiple places."
  },
  "endOfFlowMessage4": {
    "message": "Never share the phrase with anyone."
  },
  "endOfFlowMessage5": {
    "message": "Be careful of phishing! MetaMask will never spontaneously ask for your Secret Recovery Phrase."
  },
  "endOfFlowMessage6": {
    "message": "If you need to back up your Secret Recovery Phrase again, you can find it in Settings -> Security."
  },
  "endOfFlowMessage7": {
    "message": "If you ever have questions or see something fishy, contact our support $1.",
    "description": "$1 is a clickable link with text defined by the 'here' key. The link will open to a form where users can file support tickets."
  },
  "endOfFlowMessage8": {
    "message": "MetaMask cannot recover your Secret Recovery Phrase."
  },
  "endOfFlowMessage9": {
    "message": "Learn more."
  },
  "endpointReturnedDifferentChainId": {
    "message": "The endpoint returned a different chain ID: $1",
    "description": "$1 is the return value of eth_chainId from an RPC endpoint"
  },
  "ensIllegalCharacter": {
    "message": "Illegal Character for ENS."
  },
  "ensNotFoundOnCurrentNetwork": {
    "message": "ENS name not found on the current network. Try switching to Ethereum Mainnet."
  },
  "ensNotSupportedOnNetwork": {
    "message": "Network does not support ENS"
  },
  "ensRegistrationError": {
    "message": "Error in ENS name registration"
  },
  "ensUnknownError": {
    "message": "ENS Lookup failed."
  },
  "enterAnAlias": {
    "message": "Enter an alias"
  },
  "enterMaxSpendLimit": {
    "message": "Enter Max Spend Limit"
  },
  "enterPassword": {
    "message": "Enter password"
  },
  "enterPasswordContinue": {
    "message": "Enter password to continue"
  },
  "errorCode": {
    "message": "Code: $1",
    "description": "Displayed error code for debugging purposes. $1 is the error code"
  },
  "errorDetails": {
    "message": "Error Details",
    "description": "Title for collapsible section that displays error details for debugging purposes"
  },
  "errorMessage": {
    "message": "Message: $1",
    "description": "Displayed error message for debugging purposes. $1 is the error message"
  },
  "errorName": {
    "message": "Code: $1",
    "description": "Displayed error name for debugging purposes. $1 is the error name"
  },
  "errorPageMessage": {
    "message": "Try again by reloading the page, or contact support $1.",
    "description": "Message displayed on generic error page in the fullscreen or notification UI, $1 is a clickable link with text defined by the 'here' key. The link will open to a form where users can file support tickets."
  },
  "errorPagePopupMessage": {
    "message": "Try again by closing and reopening the popup, or contact support $1.",
    "description": "Message displayed on generic error page in the popup UI, $1 is a clickable link with text defined by the 'here' key. The link will open to a form where users can file support tickets."
  },
  "errorPageTitle": {
    "message": "MetaMask encountered an error",
    "description": "Title of generic error page"
  },
  "errorStack": {
    "message": "Stack:",
    "description": "Title for error stack, which is displayed for debugging purposes"
  },
  "estimatedProcessingTimes": {
    "message": "Estimated Processing Times"
  },
  "ethGasPriceFetchWarning": {
    "message": "Backup gas price is provided as the main gas estimation service is unavailable right now."
  },
  "eth_accounts": {
    "message": "View the addresses of your permitted accounts (required)",
    "description": "The description for the `eth_accounts` permission"
  },
  "ethereumPublicAddress": {
    "message": "Ethereum Public Address"
  },
  "etherscan": {
    "message": "Etherscan"
  },
  "etherscanView": {
    "message": "View account on Etherscan"
  },
  "etherscanViewOn": {
    "message": "View on Etherscan"
  },
  "expandView": {
    "message": "Expand view"
  },
  "experimental": {
    "message": "Experimental"
  },
  "experimentalSettingsDescription": {
    "message": "Token detection & more"
  },
  "exportPrivateKey": {
    "message": "Export Private Key"
  },
  "externalExtension": {
    "message": "External Extension"
  },
  "extraApprovalGas": {
    "message": "+$1 approval gas",
    "description": "Expresses an additional gas amount the user will have to pay, on top of some other displayed amount. $1 is a decimal amount of gas"
  },
  "failed": {
    "message": "Failed"
  },
  "failedToFetchChainId": {
    "message": "Could not fetch chain ID. Is your RPC URL correct?"
  },
  "failureMessage": {
    "message": "Something went wrong, and we were unable to complete the action"
  },
  "fakeTokenWarning": {
    "message": "Anyone can create a token, including creating fake versions of existing tokens. Learn more about $1"
  },
  "fast": {
    "message": "Fast"
  },
  "fastest": {
    "message": "Fastest"
  },
  "feeAssociatedRequest": {
    "message": "A fee is associated with this request."
  },
  "fiat": {
    "message": "Fiat",
    "description": "Exchange type"
  },
  "fileImportFail": {
    "message": "File import not working? Click here!",
    "description": "Helps user import their account from a JSON file"
  },
  "followUsOnTwitter": {
    "message": "Follow us on Twitter"
  },
  "forbiddenIpfsGateway": {
    "message": "Forbidden IPFS Gateway: Please specify a CID gateway"
  },
  "forgetDevice": {
    "message": "Forget this device"
  },
  "from": {
    "message": "From"
  },
  "fromAddress": {
    "message": "From: $1",
    "description": "$1 is the address to include in the From label. It is typically shortened first using shortenAddress"
  },
  "functionApprove": {
    "message": "Function: Approve"
  },
  "functionType": {
    "message": "Function Type"
  },
  "gasDisplayAcknowledgeDappButtonText": {
    "message": "Edit suggested gas fee"
  },
  "gasDisplayDappWarning": {
    "message": "This gas fee has been suggested by $1. Overriding this may cause a problem with your transaction. Please reach out to $1 if you have questions.",
    "description": "$1 represents the Dapp's origin"
  },
  "gasEstimatesUnavailableWarning": {
    "message": "Our low, medium and high estimates are not available."
  },
  "gasLimit": {
    "message": "Gas Limit"
  },
  "gasLimitInfoTooltipContent": {
    "message": "Gas limit is the maximum amount of units of gas you are willing to spend."
  },
  "gasLimitTooLow": {
    "message": "Gas limit must be at least 21000"
  },
  "gasLimitTooLowWithDynamicFee": {
    "message": "Gas limit must be at least $1",
    "description": "$1 is the custom gas limit, in decimal."
  },
  "gasPrice": {
    "message": "Gas Price (GWEI)"
  },
  "gasPriceExcessive": {
    "message": "Your gas fee is set unnecessarily high. Consider lowering the amount."
  },
  "gasPriceExcessiveInput": {
    "message": "Gas Price Is Excessive"
  },
  "gasPriceExtremelyLow": {
    "message": "Gas Price Extremely Low"
  },
  "gasPriceFetchFailed": {
    "message": "Gas price estimation failed due to network error."
  },
  "gasPriceInfoTooltipContent": {
    "message": "Gas price specifies the amount of Ether you are willing to pay for each unit of gas."
  },
  "gasPriceLabel": {
    "message": "Gas price"
  },
  "gasTimingMinutes": {
    "message": "$1 minutes",
    "description": "$1 represents a number of minutes"
  },
  "gasTimingNegative": {
    "message": "Maybe in $1",
    "description": "$1 represents an amount of time"
  },
  "gasTimingPositive": {
    "message": "Likely in < $1",
    "description": "$1 represents an amount of time"
  },
  "gasTimingSeconds": {
    "message": "$1 seconds",
    "description": "$1 represents a number of seconds"
  },
  "gasTimingVeryPositive": {
    "message": "Very likely in < $1",
    "description": "$1 represents an amount of time"
  },
  "gasUsed": {
    "message": "Gas Used"
  },
  "gdprMessage": {
    "message": "This data is aggregated and is therefore anonymous for the purposes of General Data Protection Regulation (EU) 2016/679. For more information in relation to our privacy practices, please see our $1.",
    "description": "$1 refers to the gdprMessagePrivacyPolicy message, the translation of which is meant to be used exclusively in the context of gdprMessage"
  },
  "gdprMessagePrivacyPolicy": {
    "message": "Privacy Policy here",
    "description": "this translation is intended to be exclusively used as the replacement for the $1 in the gdprMessage translation"
  },
  "general": {
    "message": "General"
  },
  "generalSettingsDescription": {
    "message": "Currency conversion, primary currency, language, blockies identicon"
  },
  "getEther": {
    "message": "Get Ether"
  },
  "getEtherFromFaucet": {
    "message": "Get Ether from a faucet for the $1",
    "description": "Displays network name for Ether faucet"
  },
  "getStarted": {
    "message": "Get Started"
  },
  "goBack": {
    "message": "Go Back"
  },
  "goerli": {
    "message": "Goerli Test Network"
  },
  "grantedToWithColon": {
    "message": "Granted To:"
  },
  "happyToSeeYou": {
    "message": "We’re happy to see you."
  },
  "hardware": {
    "message": "Hardware"
  },
  "hardwareWalletConnected": {
    "message": "Hardware wallet connected"
  },
  "hardwareWalletLegacyDescription": {
    "message": "(legacy)",
    "description": "Text representing the MEW path"
  },
  "hardwareWalletSupportLinkConversion": {
    "message": "click here"
  },
  "hardwareWallets": {
    "message": "Connect a hardware wallet"
  },
  "hardwareWalletsMsg": {
    "message": "Select a hardware wallet you'd like to use with MetaMask."
  },
  "here": {
    "message": "here",
    "description": "as in -click here- for more information (goes with troubleTokenBalances)"
  },
  "hexData": {
    "message": "Hex Data"
  },
  "hide": {
    "message": "Hide"
  },
  "hideTokenPrompt": {
    "message": "Hide Token?"
  },
  "hideTokenSymbol": {
    "message": "Hide $1",
    "description": "$1 is the symbol for a token (e.g. 'DAI')"
  },
  "hideZeroBalanceTokens": {
    "message": "Hide Tokens Without Balance"
  },
  "high": {
    "message": "Aggressive"
  },
  "history": {
    "message": "History"
  },
  "import": {
    "message": "Import",
    "description": "Button to import an account from a selected file"
  },
  "importAccount": {
    "message": "Import Account"
  },
  "importAccountError": {
    "message": "Error importing account."
  },
  "importAccountLinkText": {
    "message": "import using Secret Recovery Phrase"
  },
  "importAccountMsg": {
    "message": "Imported accounts will not be associated with your originally created MetaMask account Secret Recovery Phrase. Learn more about imported accounts"
  },
  "importAccountSeedPhrase": {
    "message": "Import a wallet with Secret Recovery Phrase"
  },
  "importAccountText": {
    "message": "or $1",
    "description": "$1 represents the text from `importAccountLinkText` as a link"
  },
  "importExistingWalletDescription": {
    "message": "Enter your Secret Recovery Phrase (aka Seed Phrase) that you were given when you created your wallet. $1",
    "description": "$1 is the words 'Learn More' from key 'learnMore', separated here so that it can be added as a link"
  },
  "importExistingWalletTitle": {
    "message": "Import existing wallet with Secret Recovery Phrase"
  },
  "importMyWallet": {
    "message": "Import My Wallet"
  },
  "importTokenQuestion": {
    "message": "Import token?"
  },
  "importTokenWarning": {
    "message": "Anyone can create a token with any name, including fake versions of existing tokens. Add and trade at your own risk!"
  },
  "importTokens": {
    "message": "import tokens"
  },
  "importTokensCamelCase": {
    "message": "Import Tokens"
  },
  "importWallet": {
    "message": "Import wallet"
  },
  "importYourExisting": {
    "message": "Import your existing wallet using a Secret Recovery Phrase"
  },
  "imported": {
    "message": "Imported",
    "description": "status showing that an account has been fully loaded into the keyring"
  },
  "infuraBlockedNotification": {
    "message": "MetaMask is unable to connect to the blockchain host. Review possible reasons $1.",
    "description": "$1 is a clickable link with with text defined by the 'here' key"
  },
  "initialTransactionConfirmed": {
    "message": "Your initial transaction was confirmed by the network. Click OK to go back."
  },
  "insufficientBalance": {
    "message": "Insufficient balance."
  },
  "insufficientFunds": {
    "message": "Insufficient funds."
  },
  "insufficientFundsForGas": {
    "message": "Insufficient funds for gas"
  },
  "insufficientTokens": {
    "message": "Insufficient tokens."
  },
  "invalidAddress": {
    "message": "Invalid address"
  },
  "invalidAddressRecipient": {
    "message": "Recipient address is invalid"
  },
  "invalidAddressRecipientNotEthNetwork": {
    "message": "Not ETH network, set to lowercase"
  },
  "invalidBlockExplorerURL": {
    "message": "Invalid Block Explorer URL"
  },
  "invalidChainIdTooBig": {
    "message": "Invalid chain ID. The chain ID is too big."
  },
  "invalidCustomNetworkAlertContent1": {
    "message": "The chain ID for custom network '$1' has to be re-entered.",
    "description": "$1 is the name/identifier of the network."
  },
  "invalidCustomNetworkAlertContent2": {
    "message": "To protect you from malicious or faulty network providers, chain IDs are now required for all custom networks."
  },
  "invalidCustomNetworkAlertContent3": {
    "message": "Go to Settings > Network and enter the chain ID. You can find the chain IDs of most popular networks on $1.",
    "description": "$1 is a link to https://chainid.network"
  },
  "invalidCustomNetworkAlertTitle": {
    "message": "Invalid Custom Network"
  },
  "invalidHexNumber": {
    "message": "Invalid hexadecimal number."
  },
  "invalidHexNumberLeadingZeros": {
    "message": "Invalid hexadecimal number. Remove any leading zeros."
  },
  "invalidIpfsGateway": {
    "message": "Invalid IPFS Gateway: The value must be a valid URL"
  },
  "invalidNumber": {
    "message": "Invalid number. Enter a decimal or '0x'-prefixed hexadecimal number."
  },
  "invalidNumberLeadingZeros": {
    "message": "Invalid number. Remove any leading zeros."
  },
  "invalidRPC": {
    "message": "Invalid RPC URL"
  },
  "invalidSeedPhrase": {
    "message": "Invalid Secret Recovery Phrase"
  },
  "ipfsGateway": {
    "message": "IPFS Gateway"
  },
  "ipfsGatewayDescription": {
    "message": "Enter the URL of the IPFS CID gateway to use for ENS content resolution."
  },
  "jsDeliver": {
    "message": "jsDeliver"
  },
  "jsonFile": {
    "message": "JSON File",
    "description": "format for importing an account"
  },
  "knownAddressRecipient": {
    "message": "Known contract address."
  },
  "knownTokenWarning": {
    "message": "This action will edit tokens that are already listed in your wallet, which can be used to phish you. Only approve if you are certain that you mean to change what these tokens represent."
  },
  "kovan": {
    "message": "Kovan Test Network"
  },
  "lastConnected": {
    "message": "Last Connected"
  },
  "layer1Fees": {
    "message": "Layer 1 fees"
  },
  "learnMore": {
    "message": "Learn more"
  },
  "learnMoreWithDot": {
    "message": "Learn more."
  },
  "learnScamRisk": {
    "message": "scams and security risks."
  },
  "ledgerAccountRestriction": {
    "message": "You need to make use your last account before you can add a new one."
  },
  "ledgerConnectionInstructionCloseOtherApps": {
    "message": "Close any other software connected to your device and then click here to refresh."
  },
  "ledgerConnectionInstructionHeader": {
    "message": "Prior to clicking confirm:"
  },
  "ledgerConnectionInstructionStepFour": {
    "message": "Enable \"smart contract data\" or \"blind signing\" on your Ledger device"
  },
  "ledgerConnectionInstructionStepOne": {
    "message": "Enable Use Ledger Live under Settings > Advanced"
  },
  "ledgerConnectionInstructionStepThree": {
    "message": "Plug in your Ledger device and select the Ethereum app"
  },
  "ledgerConnectionInstructionStepTwo": {
    "message": "Open and unlock Ledger Live App"
  },
  "ledgerConnectionPreferenceDescription": {
    "message": "Customize how you connect your Ledger to MetaMask. $1 is recommended, but other options are available. Read more here: $2",
    "description": "A description that appears above a dropdown where users can select between up to three options - Ledger Live, U2F or WebHID - depending on what is supported in their browser. $1 is the recommended browser option, it will be either WebHID or U2f. $2 is a link to an article where users can learn more, but will be the translation of the learnMore message."
  },
  "ledgerDeviceOpenFailureMessage": {
    "message": "The Ledger device failed to open. Your Ledger might be connected to other software. Please close Ledger Live or other applications connected to your Ledger device, and try to connect again."
  },
  "ledgerLive": {
    "message": "Ledger Live",
    "description": "The name of a desktop app that can be used with your ledger device. We can also use it to connect a users Ledger device to MetaMask."
  },
  "ledgerLiveApp": {
    "message": "Ledger Live App"
  },
  "ledgerLocked": {
    "message": "Cannot connect to Ledger device. Please make sure your device is unlocked and Ethereum app is opened."
  },
  "ledgerTimeout": {
    "message": "Ledger Live is taking too long to respond or connection timeout. Make sure Ledger Live app is opened and your device is unlocked."
  },
  "ledgerTransportChangeWarning": {
    "message": "If your Ledger Live app is open, please disconnect any open Ledger Live connection and close the Ledger Live app."
  },
  "ledgerWebHIDNotConnectedErrorMessage": {
    "message": "The ledger device was not connected. If you wish to connect your Ledger, please click 'Continue' again and approve HID connection",
    "description": "An error message shown to the user during the hardware connect flow."
  },
  "letsGoSetUp": {
    "message": "Yes, let’s get set up!"
  },
  "likeToImportTokens": {
    "message": "Would you like to import these tokens?"
  },
  "links": {
    "message": "Links"
  },
  "loadMore": {
    "message": "Load More"
  },
  "loading": {
    "message": "Loading..."
  },
  "loadingTokens": {
    "message": "Loading Tokens..."
  },
  "localhost": {
    "message": "Localhost 8545"
  },
  "lock": {
    "message": "Lock"
  },
  "lockTimeTooGreat": {
    "message": "Lock time is too great"
  },
  "low": {
    "message": "Low"
  },
  "lowPriorityMessage": {
    "message": "Future transactions will queue after this one. This price was last seen was some time ago."
  },
  "mainnet": {
    "message": "Ethereum Mainnet"
  },
  "makeAnotherSwap": {
    "message": "Create a new swap"
  },
  "makeSureNoOneWatching": {
    "message": "Make sure no one is watching your screen",
    "description": "Warning to users to be care while creating and saving their new Secret Recovery Phrase"
  },
  "max": {
    "message": "Max"
  },
  "maxBaseFee": {
    "message": "Max base fee"
  },
  "maxFee": {
    "message": "Max fee"
  },
  "maxPriorityFee": {
    "message": "Max priority fee"
  },
  "medium": {
    "message": "Market"
  },
  "memo": {
    "message": "memo"
  },
  "memorizePhrase": {
    "message": "Memorize this phrase."
  },
  "message": {
    "message": "Message"
  },
  "metaMaskConnectStatusParagraphOne": {
    "message": "You now have more control over your account connections in MetaMask."
  },
  "metaMaskConnectStatusParagraphThree": {
    "message": "Click it to manage your connected accounts."
  },
  "metaMaskConnectStatusParagraphTwo": {
    "message": "The connection status button shows if the website you’re visiting is connected to your currently selected account."
  },
  "metamaskDescription": {
    "message": "Connecting you to Ethereum and the Decentralized Web."
  },
  "metamaskSwapsOfflineDescription": {
    "message": "MetaMask Swaps is undergoing maintenance. Please check back later."
  },
  "metamaskVersion": {
    "message": "MetaMask Version"
  },
  "metametricsCommitmentsAllowOptOut": {
    "message": "Always allow you to opt-out via Settings"
  },
  "metametricsCommitmentsAllowOptOut2": {
    "message": "Always be able to opt-out via Settings"
  },
  "metametricsCommitmentsBoldNever": {
    "message": "Never",
    "description": "This string is localized separately from some of the commitments so that we can bold it"
  },
  "metametricsCommitmentsIntro": {
    "message": "MetaMask will.."
  },
  "metametricsCommitmentsNeverCollect": {
    "message": "Never collect keys, addresses, transactions, balances, hashes, or any personal information"
  },
  "metametricsCommitmentsNeverCollectIP": {
    "message": "$1 collect your full IP address",
    "description": "The $1 is the bolded word 'Never', from 'metametricsCommitmentsBoldNever'"
  },
  "metametricsCommitmentsNeverCollectKeysEtc": {
    "message": "$1 collect keys, addresses, transactions, balances, hashes, or any personal information",
    "description": "The $1 is the bolded word 'Never', from 'metametricsCommitmentsBoldNever'"
  },
  "metametricsCommitmentsNeverIP": {
    "message": "Never collect your full IP address"
  },
  "metametricsCommitmentsNeverSell": {
    "message": "Never sell data for profit. Ever!"
  },
  "metametricsCommitmentsNeverSellDataForProfit": {
    "message": "$1 sell data for profit. Ever!",
    "description": "The $1 is the bolded word 'Never', from 'metametricsCommitmentsBoldNever'"
  },
  "metametricsCommitmentsSendAnonymizedEvents": {
    "message": "Send anonymized click & pageview events"
  },
  "metametricsHelpImproveMetaMask": {
    "message": "Help us improve MetaMask"
  },
  "metametricsOptInDescription": {
    "message": "MetaMask would like to gather usage data to better understand how our users interact with the extension. This data will be used to continually improve the usability and user experience of our product and the Ethereum ecosystem."
  },
  "metametricsOptInDescription2": {
    "message": "We would like to gather basic usage data to improve the usability of our product.  These metrics will..."
  },
  "metametricsTitle": {
    "message": "Join 6M+ users to improve MetaMask"
  },
  "mismatchedChain": {
    "message": "The network details for this chain ID do not match our records. We recommend that you $1 before proceeding.",
    "description": "$1 is a clickable link with text defined by the 'mismatchedChainLinkText' key"
  },
  "mismatchedChainLinkText": {
    "message": "verify the network details",
    "description": "Serves as link text for the 'mismatchedChain' key. This text will be embedded inside the translation for that key."
  },
  "missingNFT": {
    "message": "Don't see your NFT?"
  },
  "missingToken": {
    "message": "Don't see your token?"
  },
  "mobileSyncWarning": {
    "message": "The 'Sync with extension' feature is temporarily disabled. If you want to use your extension wallet on MetaMask mobile, then on your mobile app: go back to the wallet setup options and select the 'Import with Secret Recovery Phrase' option. Use your extension wallet's secret phrase to then import your wallet into mobile."
  },
  "mustSelectOne": {
    "message": "Must select at least 1 token."
  },
  "myAccounts": {
    "message": "My Accounts"
  },
  "name": {
    "message": "Name"
  },
  "needEtherInWallet": {
    "message": "To interact with decentralized applications using MetaMask, you’ll need Ether in your wallet."
  },
  "needHelp": {
    "message": "Need help? Contact $1",
    "description": "$1 represents `needHelpLinkText`, the text which goes in the help link"
  },
  "needHelpFeedback": {
    "message": "Share your Feedback"
  },
  "needHelpLinkText": {
    "message": "MetaMask Support"
  },
  "needHelpSubmitTicket": {
    "message": "Submit a Ticket"
  },
  "needImportFile": {
    "message": "You must select a file to import.",
    "description": "User is important an account and needs to add a file to continue"
  },
  "negativeETH": {
    "message": "Can not send negative amounts of ETH."
  },
  "networkDetails": {
    "message": "Network Details"
  },
  "networkName": {
    "message": "Network Name"
  },
  "networkNameBSC": {
    "message": "BSC"
  },
  "networkNameDefinition": {
    "message": "The name associated with this network."
  },
  "networkNameEthereum": {
    "message": "Ethereum"
  },
  "networkNamePolygon": {
    "message": "Polygon"
  },
  "networkNameRinkeby": {
    "message": "Rinkeby"
  },
  "networkNameTestnet": {
    "message": "Testnet"
  },
  "networkSettingsChainIdDescription": {
    "message": "The chain ID is used for signing transactions. It must match the chain ID returned by the network. You can enter a decimal or '0x'-prefixed hexadecimal number, but we will display the number in decimal."
  },
  "networkSettingsDescription": {
    "message": "Add and edit custom RPC networks"
  },
  "networkURL": {
    "message": "Network URL"
  },
  "networkURLDefinition": {
    "message": "The URL used to access this network."
  },
  "networks": {
    "message": "Networks"
  },
  "nevermind": {
    "message": "Nevermind"
  },
  "newAccount": {
    "message": "New Account"
  },
  "newAccountDetectedDialogMessage": {
    "message": "New address detected! Click here to add to your address book."
  },
  "newAccountNumberName": {
    "message": "Account $1",
    "description": "Default name of next account to be created on create account screen"
  },
  "newContact": {
    "message": "New Contact"
  },
  "newContract": {
    "message": "New Contract"
  },
  "newNetworkAdded": {
    "message": "“$1” was successfully added!"
  },
  "newPassword": {
    "message": "New password (min 8 chars)"
  },
  "newToMetaMask": {
    "message": "New to MetaMask?"
  },
  "newTotal": {
    "message": "New Total"
  },
  "newTransactionFee": {
    "message": "New Transaction Fee"
  },
  "next": {
    "message": "Next"
  },
  "nextNonceWarning": {
    "message": "Nonce is higher than suggested nonce of $1",
    "description": "The next nonce according to MetaMask's internal logic"
  },
  "nfts": {
    "message": "NFTs"
  },
  "noAccountsFound": {
    "message": "No accounts found for the given search query"
  },
  "noAddressForName": {
    "message": "No address has been set for this name."
  },
  "noAlreadyHaveSeed": {
    "message": "No, I already have a Secret Recovery Phrase"
  },
  "noConversionRateAvailable": {
    "message": "No Conversion Rate Available"
  },
  "noNFTs": {
    "message": "No NFTs yet"
  },
  "noThanks": {
    "message": "No Thanks"
  },
  "noThanksVariant2": {
    "message": "No, thanks."
  },
  "noTransactions": {
    "message": "You have no transactions"
  },
  "noWebcamFound": {
    "message": "Your computer's webcam was not found. Please try again."
  },
  "noWebcamFoundTitle": {
    "message": "Webcam not found"
  },
  "nonce": {
    "message": "Nonce"
  },
  "nonceField": {
    "message": "Customize transaction nonce"
  },
  "nonceFieldDescription": {
    "message": "Turn this on to change the nonce (transaction number) on confirmation screens. This is an advanced feature, use cautiously."
  },
  "nonceFieldHeading": {
    "message": "Custom Nonce"
  },
  "notCurrentAccount": {
    "message": "Is this the correct account? It's different from the currently selected account in your wallet"
  },
  "notEnoughGas": {
    "message": "Not Enough Gas"
  },
  "notifications1Description": {
    "message": "MetaMask Mobile users can now swap tokens inside their mobile wallet. Scan the QR code to get the mobile app and start swapping.",
    "description": "Description of a notification in the 'See What's New' popup. Describes the swapping on mobile feature."
  },
  "notifications1Title": {
    "message": "Swapping on mobile is here!",
    "description": "Title for a notification in the 'See What's New' popup. Tells users that they can now use MetaMask Swaps on Mobile."
  },
  "notifications3ActionText": {
    "message": "Read more",
    "description": "The 'call to action' on the button, or link, of the 'Stay secure' notification. Upon clicking, users will be taken to a page about security on the metamask support website."
  },
  "notifications3Description": {
    "message": "Stay up to date on MetaMask security best practices and get the latest security tips from official MetaMask support.",
    "description": "Description of a notification in the 'See What's New' popup. Describes the information they can get on security from the linked support page."
  },
  "notifications3Title": {
    "message": "Stay secure",
    "description": "Title for a notification in the 'See What's New' popup. Encourages users to consider security."
  },
  "notifications4ActionText": {
    "message": "Start swapping",
    "description": "The 'call to action' on the button, or link, of the 'Swap on Binance Smart Chain!' notification. Upon clicking, users will be taken to a page where then can swap tokens on Binance Smart Chain."
  },
  "notifications4Description": {
    "message": "Get the best prices on token swaps right inside your wallet. MetaMask now connects you to multiple decentralized exchange aggregators and professional market makers on Binance Smart Chain.",
    "description": "Description of a notification in the 'See What's New' popup."
  },
  "notifications4Title": {
    "message": "Swap on Binance Smart Chain",
    "description": "Title for a notification in the 'See What's New' popup. Encourages users to do swaps on Binance Smart Chain."
  },
  "notifications5Description": {
    "message": "Your \"Seed Phrase\" is now called your \"Secret Recovery Phrase.\"",
    "description": "Description of a notification in the 'See What's New' popup. Describes the seed phrase wording update."
  },
  "notifications6DescriptionOne": {
    "message": "As of Chrome version 91, the API that enabled our Ledger support (U2F) no longer supports hardware wallets. MetaMask has implemented a new Ledger Live support that allows you to continue to connect to your Ledger device via the Ledger Live desktop app.",
    "description": "Description of a notification in the 'See What's New' popup. Describes the Ledger support update."
  },
  "notifications6DescriptionThree": {
    "message": "When interacting with your Ledger account in MetaMask, a new tab will open and you will be asked to open the Ledger Live app.  Once the app opens, you'll be asked to allow a WebSocket connection to your MetaMask account.  That's all!",
    "description": "Description of a notification in the 'See What's New' popup. Describes the Ledger support update."
  },
  "notifications6DescriptionTwo": {
    "message": "You can enable Ledger Live support by clicking Settings > Advanced > Use Ledger Live.",
    "description": "Description of a notification in the 'See What's New' popup. Describes the Ledger support update."
  },
  "notifications6Title": {
    "message": "Ledger Support Update for Chrome Users",
    "description": "Title for a notification in the 'See What's New' popup. Lets users know about the Ledger support update"
  },
  "notifications7DescriptionOne": {
    "message": "MetaMask v10.1.0 included new support for EIP-1559 transactions when using Ledger devices.",
    "description": "Description of a notification in the 'See What's New' popup. Describes changes for ledger and EIP1559 in v10.1.0"
  },
  "notifications7DescriptionTwo": {
    "message": "To complete transactions on Ethereum Mainnet, make sure your Ledger device has the latest firmware.",
    "description": "Description of a notification in the 'See What's New' popup. Describes the need to update ledger firmware."
  },
  "notifications7Title": {
    "message": "Ledger firmware update",
    "description": "Title for a notification in the 'See What's New' popup. Notifies ledger users of the need to update firmware."
  },
  "notifications8ActionText": {
    "message": "Go to Advanced Settings",
    "description": "Description on an action button that appears in the What's New popup. Tells the user that if they click it, they will go to our Advanced Settings page."
  },
  "notifications8DescriptionOne": {
    "message": "As of MetaMask v10.4.0, you no longer need Ledger Live to connect your Ledger device to MetaMask.",
    "description": "Description of a notification in the 'See What's New' popup. Describes changes for how Ledger Live is no longer needed to connect the device."
  },
  "notifications8DescriptionTwo": {
    "message": "For an easier and more stable ledger experience, go to the Advanced tab of settings and switch the 'Preferred Ledger Connection Type' to 'WebHID'.",
    "description": "Description of a notification in the 'See What's New' popup. Describes how the user can turn off the Ledger Live setting."
  },
  "notifications8Title": {
    "message": "Ledger connection improvement",
    "description": "Title for a notification in the 'See What's New' popup. Notifies ledger users that there is an improvement in how they can connect their device."
  },
  "ofTextNofM": {
    "message": "of"
  },
  "off": {
    "message": "Off"
  },
  "offlineForMaintenance": {
    "message": "Offline for maintenance"
  },
  "ok": {
    "message": "Ok"
  },
  "on": {
    "message": "On"
  },
  "onboardingCreateWallet": {
    "message": "Create a new wallet"
  },
  "onboardingImportWallet": {
    "message": "Import an existing wallet"
  },
  "onboardingPinExtensionBillboardAccess": {
    "message": "Full Access"
  },
  "onboardingPinExtensionBillboardDescription": {
    "message": "These extensions can see and change information"
  },
  "onboardingPinExtensionBillboardDescription2": {
    "message": "on this site."
  },
  "onboardingPinExtensionBillboardTitle": {
    "message": "Extensions"
  },
  "onboardingPinExtensionChrome": {
    "message": "Click the browser extension icon"
  },
  "onboardingPinExtensionDescription": {
    "message": "Pin MetaMask on your browser so it's accessible and easy to view transaction confirmations."
  },
  "onboardingPinExtensionDescription2": {
    "message": "You can open MetaMask by clicking on the extension and access your wallet with 1 click."
  },
  "onboardingPinExtensionDescription3": {
    "message": "Click browser extension icon to access it instantly"
  },
  "onboardingPinExtensionLabel": {
    "message": "Pin MetaMask"
  },
  "onboardingPinExtensionStep1": {
    "message": "1"
  },
  "onboardingPinExtensionStep2": {
    "message": "2"
  },
  "onboardingPinExtensionTitle": {
    "message": "Your MetaMask install is complete!"
  },
  "onboardingReturnNotice": {
    "message": "\"$1\" will close this tab and direct back to $2",
    "description": "Return the user to the site that initiated onboarding"
  },
  "onboardingShowIncomingTransactionsDescription": {
    "message": "Showing incoming transactions in your wallet relies on communication with $1. Etherscan will have access to your Ethereum address and your IP address. View $2.",
    "description": "$1 is a clickable link with text defined by the 'etherscan' key. $2 is a clickable link with text defined by the 'privacyMsg' key."
  },
  "onboardingUsePhishingDetectionDescription": {
    "message": "Phishing detection alerts rely on communication with $1. jsDeliver will have access to your IP address. View $2.",
    "description": "The $1 is the word 'jsDeliver', from key 'jsDeliver' and $2 is the words Privacy Policy from key 'privacyMsg', both separated here so that it can be wrapped as a link"
  },
  "onlyAddTrustedNetworks": {
    "message": "A malicious network provider can lie about the state of the blockchain and record your network activity. Only add custom networks you trust."
  },
  "onlyConnectTrust": {
    "message": "Only connect with sites you trust."
  },
  "openFullScreenForLedgerWebHid": {
    "message": "Open MetaMask in full screen to connect your ledger via WebHID.",
    "description": "Shown to the user on the confirm screen when they are viewing MetaMask in a popup window but need to connect their ledger via webhid."
  },
  "optional": {
    "message": "Optional"
  },
  "optionalWithParanthesis": {
    "message": "(Optional)"
  },
  "or": {
    "message": "or"
  },
  "origin": {
    "message": "Origin"
  },
  "parameters": {
    "message": "Parameters"
  },
  "participateInMetaMetrics": {
    "message": "Participate in MetaMetrics"
  },
  "participateInMetaMetricsDescription": {
    "message": "Participate in MetaMetrics to help us make MetaMask better"
  },
  "password": {
    "message": "Password"
  },
  "passwordNotLongEnough": {
    "message": "Password not long enough"
  },
  "passwordSetupDetails": {
    "message": "This password will unlock your MetaMask wallet only on this device. MetaMask can not recover this password."
  },
  "passwordTermsWarning": {
    "message": "I understand that MetaMask cannot recover this password for me. $1"
  },
  "passwordsDontMatch": {
    "message": "Passwords Don't Match"
  },
  "pastePrivateKey": {
    "message": "Paste your private key string here:",
    "description": "For importing an account from a private key"
  },
  "pending": {
    "message": "Pending"
  },
  "permissionCheckedIconDescription": {
    "message": "You have approved this permission"
  },
  "permissionRequest": {
    "message": "Permission Request"
  },
  "permissionUncheckedIconDescription": {
    "message": "You have not approved this permission"
  },
  "permissions": {
    "message": "Permissions"
  },
  "personalAddressDetected": {
    "message": "Personal address detected. Input the token contract address."
  },
  "plusXMore": {
    "message": "+ $1 more",
    "description": "$1 is a number of additional but unshown items in a list- this message will be shown in place of those items"
  },
  "preferredLedgerConnectionType": {
    "message": "Preferred Ledger Connection Type",
    "description": "A header for a dropdown in the advanced section of settings. Appears above the ledgerConnectionPreferenceDescription message"
  },
  "prev": {
    "message": "Prev"
  },
  "primaryCurrencySetting": {
    "message": "Primary Currency"
  },
  "primaryCurrencySettingDescription": {
    "message": "Select native to prioritize displaying values in the native currency of the chain (e.g. ETH). Select Fiat to prioritize displaying values in your selected fiat currency."
  },
  "privacyMsg": {
    "message": "Privacy Policy"
  },
  "privateKey": {
    "message": "Private Key",
    "description": "select this type of file to use to import an account"
  },
  "privateKeyWarning": {
    "message": "Warning: Never disclose this key. Anyone with your private keys can steal any assets held in your account."
  },
  "privateNetwork": {
    "message": "Private Network"
  },
  "proposedApprovalLimit": {
    "message": "Proposed Approval Limit"
  },
  "provide": {
    "message": "Provide"
  },
  "publicAddress": {
    "message": "Public Address"
  },
  "queue": {
    "message": "Queue"
  },
  "queued": {
    "message": "Queued"
  },
  "readdToken": {
    "message": "You can add this token back in the future by going to “Import token” in your accounts options menu."
  },
  "receive": {
    "message": "Receive"
  },
  "recents": {
    "message": "Recents"
  },
  "recipientAddressPlaceholder": {
    "message": "Search, public address (0x), or ENS"
  },
  "recommendedGasLabel": {
    "message": "Recommended"
  },
  "recoveryPhraseReminderBackupStart": {
    "message": "Start here"
  },
  "recoveryPhraseReminderConfirm": {
    "message": "Got it"
  },
  "recoveryPhraseReminderHasBackedUp": {
    "message": "Always keep your Secret Recovery Phrase in a secure and secret place"
  },
  "recoveryPhraseReminderHasNotBackedUp": {
    "message": "Need to backup your Secret Recovery Phrase again?"
  },
  "recoveryPhraseReminderItemOne": {
    "message": "Never share your Secret Recovery Phrase with anyone"
  },
  "recoveryPhraseReminderItemTwo": {
    "message": "The MetaMask team will never ask for your Secret Recovery Phrase"
  },
  "recoveryPhraseReminderSubText": {
    "message": "Your Secret Recovery Phrase controls all of your accounts."
  },
  "recoveryPhraseReminderTitle": {
    "message": "Protect your funds"
  },
  "refreshList": {
    "message": "Refresh list"
  },
  "reject": {
    "message": "Reject"
  },
  "rejectAll": {
    "message": "Reject All"
  },
  "rejectTxsDescription": {
    "message": "You are about to batch reject $1 transactions."
  },
  "rejectTxsN": {
    "message": "Reject $1 transactions"
  },
  "rejected": {
    "message": "Rejected"
  },
  "remember": {
    "message": "Remember:"
  },
  "remindMeLater": {
    "message": "Remind me later"
  },
  "remove": {
    "message": "Remove"
  },
  "removeAccount": {
    "message": "Remove account"
  },
  "removeAccountDescription": {
    "message": "This account will be removed from your wallet. Please make sure you have the original Secret Recovery Phrase or private key for this imported account before continuing. You can import or create accounts again from the account drop-down. "
  },
  "requestsAwaitingAcknowledgement": {
    "message": "requests waiting to be acknowledged"
  },
  "required": {
    "message": "Required"
  },
  "reset": {
    "message": "Reset"
  },
  "resetAccount": {
    "message": "Reset Account"
  },
  "resetAccountDescription": {
    "message": "Resetting your account will clear your transaction history. This will not change the balances in your accounts or require you to re-enter your Secret Recovery Phrase."
  },
  "restore": {
    "message": "Restore"
  },
  "restoreAccountWithSeed": {
    "message": "Restore your Account with Secret Recovery Phrase"
  },
  "restoreWalletPreferences": {
    "message": "A backup of your data from $1 has been found. Would you like to restore your wallet preferences?",
    "description": "$1 is the date at which the data was backed up"
  },
  "retryTransaction": {
    "message": "Retry Transaction"
  },
  "reusedTokenNameWarning": {
    "message": "A token here reuses a symbol from another token you watch, this can be confusing or deceptive."
  },
  "revealSeedWords": {
    "message": "Reveal Secret Recovery Phrase"
  },
  "revealSeedWordsDescription": {
    "message": "If you ever change browsers or move computers, you will need this Secret Recovery Phrase to access your accounts. Save them somewhere safe and secret."
  },
  "revealSeedWordsWarning": {
    "message": "These words can be used to steal all your accounts."
  },
  "revealSeedWordsWarningTitle": {
    "message": "DO NOT share this phrase with anyone!"
  },
  "rinkeby": {
    "message": "Rinkeby Test Network"
  },
  "ropsten": {
    "message": "Ropsten Test Network"
  },
  "rpcUrl": {
    "message": "New RPC URL"
  },
  "save": {
    "message": "Save"
  },
  "saveAsCsvFile": {
    "message": "Save as CSV File"
  },
  "scanInstructions": {
    "message": "Place the QR code in front of your camera"
  },
  "scanQrCode": {
    "message": "Scan QR Code"
  },
  "scrollDown": {
    "message": "Scroll down"
  },
  "search": {
    "message": "Search"
  },
  "searchAccounts": {
    "message": "Search Accounts"
  },
  "searchResults": {
    "message": "Search Results"
  },
  "searchTokens": {
    "message": "Search Tokens"
  },
  "secretBackupPhraseDescription": {
    "message": "Your Secret Recovery Phrase makes it easy to back up and restore your account."
  },
  "secretBackupPhraseWarning": {
    "message": "WARNING: Never disclose your Secret Recovery Phrase. Anyone with this phrase can take your Ether forever."
  },
  "secretPhrase": {
    "message": "Only the first account on this wallet will auto load. After completing this process, to add additional accounts, click the drop down menu, then select Create Account."
  },
  "secretPhraseWarning": {
    "message": "If you restore using another Secret Recovery Phrase, your current wallet, accounts and assets will be removed from this app permanently. This action cannot be undone."
  },
  "secretRecoveryPhrase": {
    "message": "Secret Recovery Phrase"
  },
  "secureWallet": {
    "message": "Secure Wallet"
  },
  "securityAndPrivacy": {
    "message": "Security & Privacy"
  },
  "securitySettingsDescription": {
    "message": "Privacy settings and wallet Secret Recovery Phrase"
  },
  "seedPhraseConfirm": {
    "message": "Confirm Secret Recovery Phrase"
  },
  "seedPhraseEnterMissingWords": {
    "message": "Confirm Secret Recovery Phrase"
  },
  "seedPhraseIntroNotRecommendedButtonCopy": {
    "message": "Remind me later (not recommended)"
  },
  "seedPhraseIntroRecommendedButtonCopy": {
    "message": "Secure my wallet (recommended)"
  },
  "seedPhraseIntroSidebarBulletFour": {
    "message": "Write down and store in multiple secret places."
  },
  "seedPhraseIntroSidebarBulletOne": {
    "message": "Save in a password manager"
  },
  "seedPhraseIntroSidebarBulletThree": {
    "message": "Store in a safe-deposit box."
  },
  "seedPhraseIntroSidebarBulletTwo": {
    "message": "Store in a bank vault."
  },
  "seedPhraseIntroSidebarCopyOne": {
    "message": "Your Secret Recovery Phrase is a 12-word phrase that is the “master key” to your wallet and your funds"
  },
  "seedPhraseIntroSidebarCopyThree": {
    "message": "If someone asks for your recovery phrase they are likely trying to scam you and steal your wallet funds"
  },
  "seedPhraseIntroSidebarCopyTwo": {
    "message": "Never, ever share your Secret Recovery Phrase, not even with MetaMask!"
  },
  "seedPhraseIntroSidebarTitleOne": {
    "message": "What is a Secret Recovery Phrase?"
  },
  "seedPhraseIntroSidebarTitleThree": {
    "message": "Should I share my Secret Recovery Phrase?"
  },
  "seedPhraseIntroSidebarTitleTwo": {
    "message": "How do I save my Secret Recovery Phrase?"
  },
  "seedPhraseIntroTitle": {
    "message": "Secure your wallet"
  },
  "seedPhraseIntroTitleCopy": {
    "message": "Before getting started, watch this short video to learn about your Secret Recovery Phrase and how to keep your wallet safe."
  },
  "seedPhrasePlaceholder": {
    "message": "Separate each word with a single space"
  },
  "seedPhrasePlaceholderPaste": {
    "message": "Paste Secret Recovery Phrase from clipboard"
  },
  "seedPhraseReq": {
    "message": "Secret Recovery Phrases contain 12, 15, 18, 21, or 24 words"
  },
  "seedPhraseWriteDownDetails": {
    "message": "Write down this 12-word Secret Recovery Phrase and save it in a place that you trust and only you can access."
  },
  "seedPhraseWriteDownHeader": {
    "message": "Write down your Secret Recovery Phrase"
  },
  "selectAHigherGasFee": {
    "message": "Select a higher gas fee to accelerate the processing of your transaction.*"
  },
  "selectAccounts": {
    "message": "Select account(s)"
  },
  "selectAll": {
    "message": "Select all"
  },
  "selectAnAccount": {
    "message": "Select an Account"
  },
  "selectAnAccountAlreadyConnected": {
    "message": "This account has already been connected to MetaMask"
  },
  "selectEachPhrase": {
    "message": "Please select each phrase in order to make sure it is correct."
  },
  "selectHdPath": {
    "message": "Select HD Path"
  },
  "selectPathHelp": {
    "message": "If you don't see the accounts you expect, try switching the HD path."
  },
  "selectType": {
    "message": "Select Type"
  },
  "selectingAllWillAllow": {
    "message": "Selecting all will allow this site to view all of your current accounts. Make sure you trust this site."
  },
  "send": {
    "message": "Send"
  },
  "sendAmount": {
    "message": "Send Amount"
  },
  "sendSpecifiedTokens": {
    "message": "Send $1",
    "description": "Symbol of the specified token"
  },
  "sendTo": {
    "message": "Send to"
  },
  "sendTokens": {
    "message": "Send Tokens"
  },
  "sendingNativeAsset": {
    "message": "Sending $1",
    "description": "$1 represents the native currency symbol for the current network (e.g. ETH or BNB)"
  },
  "separateEachWord": {
    "message": "Separate each word with a single space"
  },
  "setAdvancedPrivacySettings": {
    "message": "Set advanced privacy settings"
  },
  "setAdvancedPrivacySettingsDetails": {
    "message": "MetaMask uses these trusted third-party services to enhance product usability and safety."
  },
  "settings": {
    "message": "Settings"
  },
  "show": {
    "message": "Show"
  },
  "showAdvancedGasInline": {
    "message": "Advanced gas controls"
  },
  "showAdvancedGasInlineDescription": {
    "message": "Select this to show gas price and limit controls directly on the send and confirm screens."
  },
  "showFiatConversionInTestnets": {
    "message": "Show Conversion on test networks"
  },
  "showFiatConversionInTestnetsDescription": {
    "message": "Select this to show fiat conversion on test networks"
  },
  "showHexData": {
    "message": "Show Hex Data"
  },
  "showHexDataDescription": {
    "message": "Select this to show the hex data field on the send screen"
  },
  "showIncomingTransactions": {
    "message": "Show Incoming Transactions"
  },
  "showIncomingTransactionsDescription": {
    "message": "Select this to use Etherscan to show incoming transactions in the transactions list"
  },
  "showPermissions": {
    "message": "Show permissions"
  },
  "showPrivateKeys": {
    "message": "Show Private Keys"
  },
  "showRecommendations": {
    "message": "Show Recommendations"
  },
  "showSeedPhrase": {
    "message": "Show Secret Recovery Phrase"
  },
  "showTestnetNetworks": {
    "message": "Show test networks"
  },
  "showTestnetNetworksDescription": {
    "message": "Select this to show test networks in network list"
  },
  "sigRequest": {
    "message": "Signature Request"
  },
  "sign": {
    "message": "Sign"
  },
  "signNotice": {
    "message": "Signing this message can be dangerous. This signature could potentially perform any operation on your account's behalf, including granting complete control of your account and all of its assets to the requesting site. Only sign this message if you know what you're doing or completely trust the requesting site."
  },
  "signatureRequest": {
    "message": "Signature Request"
  },
  "signatureRequest1": {
    "message": "Message"
  },
  "signed": {
    "message": "Signed"
  },
  "skip": {
    "message": "Skip"
  },
  "skipAccountSecurity": {
    "message": "Skip Account Security?"
  },
  "skipAccountSecurityDetails": {
    "message": "I understand that until I back up my Secret Recovery Phrase, I may lose my accounts and all of their assets."
  },
  "slow": {
    "message": "Slow"
  },
  "smartTransaction": {
    "message": "Smart transaction"
  },
  "smartTransactionsAreHere": {
    "message": "Smart transactions are here!"
  },
  "smartTransactionsBenefit1": {
    "message": "Decrease transaction costs"
  },
  "smartTransactionsBenefit2": {
    "message": "Reduce failures & minimize costs"
  },
  "smartTransactionsBenefit3": {
    "message": "Protect from front-running"
  },
  "smartTransactionsBenefit4": {
    "message": "Eliminate stuck transactions"
  },
  "smartTransactionsDescription": {
    "message": "Smart transactions use MetaMask smart contracts to simulate transactions before submitting in order to..."
  },
  "smartTransactionsSubDescription": {
    "message": "Enabling allows MetaMask to simulate transactions, proactively cancel bad transactions and sign MetaMask Swaps transactions for you."
  },
  "smartTransactionsYouCanOptOut": {
    "message": "You can opt-out in advanced settings any time."
  },
  "somethingWentWrong": {
    "message": "Oops! Something went wrong."
  },
  "speedUp": {
    "message": "Speed Up"
  },
  "speedUpCancellation": {
    "message": "Speed up this cancellation"
  },
  "speedUpExplanation": {
    "message": "We’ve updated the gas fee based on current network conditions and have increased it by at least 10% (required by the network)."
  },
  "speedUpPopoverTitle": {
    "message": "Speed up transaction"
  },
  "speedUpTooltipText": {
    "message": "New gas fee"
  },
  "speedUpTransaction": {
    "message": "Speed up this transaction"
  },
  "spendLimitAmount": {
    "message": "Spend limit amount"
  },
  "spendLimitInsufficient": {
    "message": "Spend limit insufficient"
  },
  "spendLimitInvalid": {
    "message": "Spend limit invalid; must be a positive number"
  },
  "spendLimitPermission": {
    "message": "Spend limit permission"
  },
  "spendLimitRequestedBy": {
    "message": "Spend limit requested by $1",
    "description": "Origin of the site requesting the spend limit"
  },
  "spendLimitTooLarge": {
    "message": "Spend limit too large"
  },
  "stateLogError": {
    "message": "Error in retrieving state logs."
  },
  "stateLogFileName": {
    "message": "MetaMask State Logs"
  },
  "stateLogs": {
    "message": "State Logs"
  },
  "stateLogsDescription": {
    "message": "State logs contain your public account addresses and sent transactions."
  },
  "statusConnected": {
    "message": "Connected"
  },
  "statusNotConnected": {
    "message": "Not connected"
  },
  "step1LatticeWallet": {
    "message": "Make sure your Lattice1 is ready to connect"
  },
  "step1LatticeWalletMsg": {
    "message": "You can connect MetaMask to your Lattice1 device once it is set up and online. Unlock your device and have your Device ID ready. For more on using hardware wallets, $1",
    "description": "$1 represents the `hardwareWalletSupportLinkConversion` localization key"
  },
  "step1LedgerWallet": {
    "message": "Download Ledger app"
  },
  "step1LedgerWalletMsg": {
    "message": "Download, set up, and enter your password to unlock $1.",
    "description": "$1 represents the `ledgerLiveApp` localization value"
  },
  "step1TrezorWallet": {
    "message": "Plug in Trezor wallet"
  },
  "step1TrezorWalletMsg": {
    "message": "Connect your wallet directly to your computer. For more on using your hardware wallet device, $1",
    "description": "$1 represents the `hardwareWalletSupportLinkConversion` localization key"
  },
  "step2LedgerWallet": {
    "message": "Plug in Ledger wallet"
  },
  "step2LedgerWalletMsg": {
    "message": "Connect your wallet directly to your computer.  Unlock your Ledger and open the Ethereum app. For more on using your hardware wallet device, $1.",
    "description": "$1 represents the `hardwareWalletSupportLinkConversion` localization key"
  },
  "storePhrase": {
    "message": "Store this phrase in a password manager like 1Password."
  },
  "stxCancelled": {
    "message": "Swap would have failed"
  },
  "stxCancelledDescription": {
    "message": "Your transaction would have failed and was canceled to protect you from paying unnecessary gas fees."
  },
  "stxCancelledSubDescription": {
    "message": "Try your swap again. We’ll be here to protect you against similar risks next time."
  },
  "stxFailure": {
    "message": "Swap failed"
  },
  "stxFailureDescription": {
    "message": "Sudden market changes can cause failures. If the problem persists, please reach out to $1.",
    "description": "This message is shown to a user if their swap fails. The $1 will be replaced by support.metamask.io"
  },
  "stxPendingFinalizing": {
    "message": "Finalizing..."
  },
  "stxPendingOptimizingGas": {
    "message": "Optimizing gas..."
  },
  "stxPendingPrivatelySubmitting": {
    "message": "Privately submitting the Swap..."
  },
  "stxSuccess": {
    "message": "Swap complete!"
  },
  "stxSuccessDescription": {
    "message": "Your $1 is now available.",
    "description": "$1 is a token symbol, e.g. ETH"
  },
  "stxUnknown": {
    "message": "Status unknown"
  },
  "stxUnknownDescription": {
    "message": "A transaction has been successful but we’re unsure what it is. This may be due to submitting another transaction while this swap was processing."
  },
  "stxUserCancelled": {
    "message": "Swap canceled"
  },
  "stxUserCancelledDescription": {
    "message": "Your transaction has been canceled and you did not pay any unnecessary gas fees."
  },
  "submit": {
    "message": "Submit"
  },
  "submitted": {
    "message": "Submitted"
  },
  "support": {
    "message": "Support"
  },
  "supportCenter": {
    "message": "Visit our Support Center"
  },
  "swap": {
    "message": "Swap"
  },
  "swapAdvancedSlippageInfo": {
    "message": "If the price changes between the time your order is placed and confirmed it’s called “slippage”. Your swap will automatically cancel if slippage exceeds your “max slippage” setting."
  },
  "swapAggregator": {
    "message": "Aggregator"
  },
  "swapAllowSwappingOf": {
    "message": "Allow swapping of $1",
    "description": "Shows a user that they need to allow a token for swapping on their hardware wallet"
  },
  "swapAmountReceived": {
    "message": "Guaranteed amount"
  },
  "swapAmountReceivedInfo": {
    "message": "This is the minimum amount you will receive. You may receive more depending on slippage."
  },
  "swapApproval": {
    "message": "Approve $1 for swaps",
    "description": "Used in the transaction display list to describe a transaction that is an approve call on a token that is to be swapped.. $1 is the symbol of a token that has been approved."
  },
  "swapApproveNeedMoreTokens": {
    "message": "You need $1 more $2 to complete this swap",
    "description": "Tells the user how many more of a given token they need for a specific swap. $1 is an amount of tokens and $2 is the token symbol."
  },
  "swapBetterQuoteAvailable": {
    "message": "A better quote is available"
  },
  "swapBuildQuotePlaceHolderText": {
    "message": "No tokens available matching $1",
    "description": "Tells the user that a given search string does not match any tokens in our token lists. $1 can be any string of text"
  },
  "swapCompleteIn": {
    "message": "Swap complete in <"
  },
  "swapConfirmWithHwWallet": {
    "message": "Confirm with your hardware wallet"
  },
  "swapContractDataDisabledErrorDescription": {
    "message": "In the Ethereum app on your Ledger, go to \"Settings\" and allow contract data. Then, try your swap again."
  },
  "swapContractDataDisabledErrorTitle": {
    "message": "Contract data is not enabled on your Ledger"
  },
  "swapCustom": {
    "message": "custom"
  },
  "swapDecentralizedExchange": {
    "message": "Decentralized exchange"
  },
  "swapDirectContract": {
    "message": "Direct contract"
  },
  "swapEditLimit": {
    "message": "Edit limit"
  },
  "swapEnableDescription": {
    "message": "This is required and gives MetaMask permission to swap your $1.",
    "description": "Gives the user info about the required approval transaction for swaps. $1 will be the symbol of a token being approved for swaps."
  },
  "swapEstimatedNetworkFee": {
    "message": "Estimated network fee"
  },
  "swapEstimatedNetworkFeeSummary": {
    "message": "The “$1” is what we expect the actual fee to be. The exact amount depends on network conditions.",
    "description": "$1 will be the translation of swapEstimatedNetworkFee, with the font bolded"
  },
  "swapEstimatedNetworkFees": {
    "message": "Estimated network fees"
  },
  "swapEstimatedNetworkFeesInfo": {
    "message": "This is an estimate of the network fee that will be used to complete your swap. The actual amount may change according to network conditions."
  },
  "swapFailedErrorDescriptionWithSupportLink": {
    "message": "Transaction failures happen and we are here to help. If this issue persists, you can reach our customer support at $1 for further assistance.",
    "description": "This message is shown to a user if their swap fails. The $1 will be replaced by support.metamask.io"
  },
  "swapFailedErrorTitle": {
    "message": "Swap failed"
  },
  "swapFetchingQuotes": {
    "message": "Fetching quotes"
  },
  "swapFetchingQuotesErrorDescription": {
    "message": "Hmmm... something went wrong. Try again, or if errors persist, contact customer support."
  },
  "swapFetchingQuotesErrorTitle": {
    "message": "Error fetching quotes"
  },
  "swapFetchingTokens": {
    "message": "Fetching tokens..."
  },
  "swapFromTo": {
    "message": "The swap of $1 to $2",
    "description": "Tells a user that they need to confirm on their hardware wallet a swap of 2 tokens. $1 is a source token and $2 is a destination token"
  },
  "swapGasFeesDetails": {
    "message": "Gas fees are estimated and will fluctuate based on network traffic and transaction complexity."
  },
  "swapGasFeesLearnMore": {
    "message": "Learn more about gas fees"
  },
  "swapGasFeesSplit": {
    "message": "Gas fees on the previous screen are split between these two transactions."
  },
  "swapGasFeesSummary": {
    "message": "Gas fees are paid to crypto miners who process transactions on the $1 network. MetaMask does not profit from gas fees.",
    "description": "$1 is the selected network, e.g. Ethereum or BSC"
  },
  "swapHighSlippageWarning": {
    "message": "Slippage amount is very high."
  },
  "swapLowSlippageError": {
    "message": "Transaction may fail, max slippage too low."
  },
  "swapMaxNetworkFeeInfo": {
    "message": "“$1” is the most you’ll spend. When the network is volatile this can be a large amount.",
    "description": "$1 will be the translation of swapMaxNetworkFees, with the font bolded"
  },
  "swapMaxNetworkFees": {
    "message": "Max network fee"
  },
  "swapMaxSlippage": {
    "message": "Max slippage"
  },
  "swapMetaMaskFee": {
    "message": "MetaMask fee"
  },
  "swapMetaMaskFeeDescription": {
    "message": "We find the best price from the top liquidity sources, every time. A fee of $1% is automatically factored into this quote.",
    "description": "Provides information about the fee that metamask takes for swaps. $1 is a decimal number."
  },
  "swapNQuotes": {
    "message": "$1 quotes",
    "description": "$1 is the number of quotes that the user can select from when opening the list of quotes on the 'view quote' screen"
  },
  "swapNetworkFeeSummary": {
    "message": "The network fee covers the cost of processing your swap and storing it on the $1 network. MetaMask does not profit from this fee."
  },
  "swapNewQuoteIn": {
    "message": "New quotes in $1",
    "description": "Tells the user the amount of time until the currently displayed quotes are update. $1 is a time that is counting down from 1:00 to 0:00"
  },
  "swapOnceTransactionHasProcess": {
    "message": "Your $1 will be added to your account once this transaction has processed.",
    "description": "This message communicates the token that is being transferred. It is shown on the awaiting swap screen. The $1 will be a token symbol."
  },
  "swapPriceDifference": {
    "message": "You are about to swap $1 $2 (~$3) for $4 $5 (~$6).",
    "description": "This message represents the price slippage for the swap.  $1 and $4 are a number (ex: 2.89), $2 and $5 are symbols (ex: ETH), and $3 and $6 are fiat currency amounts."
  },
  "swapPriceDifferenceTitle": {
    "message": "Price difference of ~$1%",
    "description": "$1 is a number (ex: 1.23) that represents the price difference."
  },
  "swapPriceImpactTooltip": {
    "message": "Price impact is the difference between the current market price and the amount received during transaction execution. Price impact is a function of the size of your trade relative to the size of the liquidity pool."
  },
  "swapPriceUnavailableDescription": {
    "message": "Price impact could not be determined due to lack of market price data. Please confirm that you are comfortable with the amount of tokens you are about to receive before swapping."
  },
  "swapPriceUnavailableTitle": {
    "message": "Check your rate before proceeding"
  },
  "swapProcessing": {
    "message": "Processing"
  },
  "swapQuoteDetails": {
    "message": "Quote details"
  },
  "swapQuoteDetailsSlippageInfo": {
    "message": "If the price changes between the time your order is placed and confirmed it’s called \"slippage\". Your Swap will automatically cancel if slippage exceeds your \"slippage tolerance\" setting."
  },
  "swapQuoteIncludesRate": {
    "message": "Quote includes a $1% MetaMask fee",
    "description": "Provides information about the fee that metamask takes for swaps. $1 is a decimal number."
  },
  "swapQuoteNofN": {
    "message": "Quote $1 of $2",
    "description": "A count of loaded quotes shown to the user while they are waiting for quotes to be fetched. $1 is the number of quotes already loaded, and $2 is the total number of quotes to load."
  },
  "swapQuoteSource": {
    "message": "Quote source"
  },
  "swapQuotesAreRefreshed": {
    "message": "Quotes are refreshed often to reflect current market conditions."
  },
  "swapQuotesExpiredErrorDescription": {
    "message": "Please request new quotes to get the latest rates."
  },
  "swapQuotesExpiredErrorTitle": {
    "message": "Quotes timeout"
  },
  "swapQuotesNotAvailableErrorDescription": {
    "message": "Try adjusting the amount or slippage settings and try again."
  },
  "swapQuotesNotAvailableErrorTitle": {
    "message": "No quotes available"
  },
  "swapRate": {
    "message": "Rate"
  },
  "swapReceiving": {
    "message": "Receiving"
  },
  "swapReceivingInfoTooltip": {
    "message": "This is an estimate. The exact amount depends on slippage."
  },
  "swapRequestForQuotation": {
    "message": "Request for quotation"
  },
  "swapReviewSwap": {
    "message": "Review Swap"
  },
  "swapSearchForAToken": {
    "message": "Search for a token"
  },
  "swapSelect": {
    "message": "Select"
  },
  "swapSelectAQuote": {
    "message": "Select a quote"
  },
  "swapSelectAToken": {
    "message": "Select a token"
  },
  "swapSelectQuotePopoverDescription": {
    "message": "Below are all the quotes gathered from multiple liquidity sources."
  },
  "swapSlippageNegative": {
    "message": "Slippage must be greater or equal to zero"
  },
  "swapSource": {
    "message": "Liquidity source"
  },
  "swapSourceInfo": {
    "message": "We search multiple liquidity sources (exchanges, aggregators and professional market makers) to find the best rates and lowest network fees."
  },
  "swapSwapFrom": {
    "message": "Swap from"
  },
  "swapSwapSwitch": {
    "message": "Switch from and to tokens"
  },
  "swapSwapTo": {
    "message": "Swap to"
  },
  "swapThisWillAllowApprove": {
    "message": "This will allow $1 to be swapped."
  },
  "swapToConfirmWithHwWallet": {
    "message": "to confirm with your hardware wallet"
  },
  "swapTokenAvailable": {
    "message": "Your $1 has been added to your account.",
    "description": "This message is shown after a swap is successful and communicates the exact amount of tokens the user has received for a swap. The $1 is a decimal number of tokens followed by the token symbol."
  },
  "swapTokenBalanceUnavailable": {
    "message": "We were unable to retrieve your $1 balance",
    "description": "This message communicates to the user that their balance of a given token is currently unavailable. $1 will be replaced by a token symbol"
  },
  "swapTokenToToken": {
    "message": "Swap $1 to $2",
    "description": "Used in the transaction display list to describe a swap. $1 and $2 are the symbols of tokens in involved in a swap."
  },
  "swapTokenVerificationAddedManually": {
    "message": "This token has been added manually."
  },
  "swapTokenVerificationMessage": {
    "message": "Always confirm the token address on $1.",
    "description": "Points the user to Etherscan as a place they can verify information about a token. $1 is replaced with the translation for \"Etherscan\" followed by an info icon that shows more info on hover."
  },
  "swapTokenVerificationOnlyOneSource": {
    "message": "Only verified on 1 source."
  },
  "swapTokenVerificationSources": {
    "message": "Verified on $1 sources.",
    "description": "Indicates the number of token information sources that recognize the symbol + address. $1 is a decimal number."
  },
  "swapTooManyDecimalsError": {
    "message": "$1 allows up to $2 decimals",
    "description": "$1 is a token symbol and $2 is the max. number of decimals allowed for the token"
  },
  "swapTransactionComplete": {
    "message": "Transaction complete"
  },
  "swapTwoTransactions": {
    "message": "2 transactions"
  },
  "swapUnknown": {
    "message": "Unknown"
  },
  "swapUsingBestQuote": {
    "message": "Using the best quote"
  },
  "swapVerifyTokenExplanation": {
    "message": "Multiple tokens can use the same name and symbol. Check $1 to verify this is the token you're looking for.",
    "description": "This appears in a tooltip next to the verifyThisTokenOn message. It gives the user more information about why they should check the token on a block explorer. $1 will be the name or url of the block explorer, which will be the translation of 'etherscan' or a block explorer url specified for a custom network."
  },
  "swapYourTokenBalance": {
    "message": "$1 $2 available to swap",
    "description": "Tells the user how much of a token they have in their balance. $1 is a decimal number amount of tokens, and $2 is a token symbol"
  },
  "swapZeroSlippage": {
    "message": "0% Slippage"
  },
  "swapsAdvancedOptions": {
    "message": "Advanced Options"
  },
  "swapsExcessiveSlippageWarning": {
    "message": "Slippage amount is too high and will result in a bad rate. Please reduce your slippage tolerance to a value below 15%."
  },
  "swapsMaxSlippage": {
    "message": "Slippage Tolerance"
  },
  "swapsNotEnoughForTx": {
    "message": "Not enough $1 to complete this transaction",
    "description": "Tells the user that they don't have enough of a token for a proposed swap. $1 is a token symbol"
  },
  "swapsViewInActivity": {
    "message": "View in activity"
  },
  "switchEthereumChainConfirmationDescription": {
    "message": "This will switch the selected network within MetaMask to a previously added network:"
  },
  "switchEthereumChainConfirmationTitle": {
    "message": "Allow this site to switch the network?"
  },
  "switchNetwork": {
    "message": "Switch network"
  },
  "switchNetworks": {
    "message": "Switch Networks"
  },
  "switchToThisAccount": {
    "message": "Switch to this account"
  },
  "switchingNetworksCancelsPendingConfirmations": {
    "message": "Switching networks will cancel all pending confirmations"
  },
  "symbol": {
    "message": "Symbol"
  },
  "symbolBetweenZeroTwelve": {
    "message": "Symbol must be 11 characters or fewer."
  },
  "syncFailed": {
    "message": "Sync failed"
  },
  "syncInProgress": {
    "message": "Sync in progress"
  },
  "syncWithMobile": {
    "message": "Sync with mobile"
  },
  "syncWithMobileBeCareful": {
    "message": "Make sure nobody else is looking at your screen when you scan this code"
  },
  "syncWithMobileComplete": {
    "message": "Your data has been synced successfully. Enjoy the MetaMask mobile app!"
  },
  "syncWithMobileDesc": {
    "message": "You can sync your accounts and information with your mobile device. Open the MetaMask mobile app, go to \"Settings\" and tap on \"Sync from Browser Extension\""
  },
  "syncWithMobileDescNewUsers": {
    "message": "If you just open the MetaMask Mobile app for the first time, just follow the steps in your phone."
  },
  "syncWithMobileScanThisCode": {
    "message": "Scan this code with your MetaMask mobile app"
  },
  "syncWithMobileTitle": {
    "message": "Sync with mobile"
  },
  "syncWithThreeBox": {
    "message": "Sync data with 3Box (experimental)"
  },
  "syncWithThreeBoxDescription": {
    "message": "Turn on to have your settings backed up with 3Box. This feature is currently experimental; use at your own risk."
  },
  "syncWithThreeBoxDisabled": {
    "message": "3Box has been disabled due to an error during the initial sync"
  },
  "terms": {
    "message": "Terms of Use"
  },
  "termsOfService": {
    "message": "Terms of Service"
  },
  "testFaucet": {
    "message": "Test Faucet"
  },
  "thisWillCreate": {
    "message": "This will create a new wallet and Secret Recovery Phrase"
  },
  "tips": {
    "message": "Tips"
  },
  "to": {
    "message": "To"
  },
  "toAddress": {
    "message": "To: $1",
    "description": "$1 is the address to include in the To label. It is typically shortened first using shortenAddress"
  },
  "token": {
    "message": "Token"
  },
  "tokenAlreadyAdded": {
    "message": "Token has already been added."
  },
  "tokenContractAddress": {
    "message": "Token Contract Address"
  },
  "tokenDecimalFetchFailed": {
    "message": "Token decimal required."
  },
  "tokenDetectionAnnouncement": {
    "message": "New! Improved token detection is available on Ethereum Mainnet as an experimental feature. $1"
  },
  "tokenSymbol": {
    "message": "Token Symbol"
  },
  "tooltipApproveButton": {
    "message": "I understand"
  },
  "total": {
    "message": "Total"
  },
  "transaction": {
    "message": "transaction"
  },
  "transactionCancelAttempted": {
    "message": "Transaction cancel attempted with estimated gas fee of $1 at $2"
  },
  "transactionCancelSuccess": {
    "message": "Transaction successfully cancelled at $2"
  },
  "transactionConfirmed": {
    "message": "Transaction confirmed at $2."
  },
  "transactionCreated": {
    "message": "Transaction created with a value of $1 at $2."
  },
  "transactionDetailDappGasMoreInfo": {
    "message": "Site suggested"
  },
  "transactionDetailDappGasTooltip": {
    "message": "Edit to use MetaMask's recommended gas fee based on the latest block."
  },
  "transactionDetailGasHeading": {
    "message": "Estimated gas fee"
  },
  "transactionDetailGasHeadingV2": {
    "message": "Gas"
  },
  "transactionDetailGasInfoV2": {
    "message": "estimated"
  },
  "transactionDetailGasTooltipConversion": {
    "message": "Learn more about gas fees"
  },
  "transactionDetailGasTooltipExplanation": {
    "message": "Gas fees are set by the network and fluctuate based on network traffic and transaction complexity."
  },
  "transactionDetailGasTooltipIntro": {
    "message": "Gas fees are paid to crypto miners who process transactions on the $1 network. MetaMask does not profit from gas fees."
  },
  "transactionDetailGasTotalSubtitle": {
    "message": "Amount + gas fee"
  },
  "transactionDetailLayer2GasHeading": {
    "message": "Layer 2 gas fee"
  },
  "transactionDetailMultiLayerTotalSubtitle": {
    "message": "Amount + fees"
  },
  "transactionDropped": {
    "message": "Transaction dropped at $2."
  },
  "transactionError": {
    "message": "Transaction Error. Exception thrown in contract code."
  },
  "transactionErrorNoContract": {
    "message": "Trying to call a function on a non-contract address."
  },
  "transactionErrored": {
    "message": "Transaction encountered an error."
  },
  "transactionFee": {
    "message": "Transaction Fee"
  },
  "transactionHistoryBaseFee": {
    "message": "Base Fee (GWEI)"
  },
  "transactionHistoryL1GasLabel": {
    "message": "Total L1 Gas Fee"
  },
  "transactionHistoryL2GasLimitLabel": {
    "message": "L2 Gas Limit"
  },
  "transactionHistoryL2GasPriceLabel": {
    "message": "L2 Gas Price"
  },
  "transactionHistoryMaxFeePerGas": {
    "message": "Max Fee Per Gas"
  },
  "transactionHistoryPriorityFee": {
    "message": "Priority Fee (GWEI)"
  },
  "transactionHistoryTotalGasFee": {
    "message": "Total Gas Fee"
  },
  "transactionResubmitted": {
    "message": "Transaction resubmitted with estimated gas fee increased to $1 at $2"
  },
  "transactionSubmitted": {
    "message": "Transaction submitted with estimated gas fee of $1 at $2."
  },
  "transactionUpdated": {
    "message": "Transaction updated at $2."
  },
  "transfer": {
    "message": "Transfer"
  },
  "transferBetweenAccounts": {
    "message": "Transfer between my accounts"
  },
  "transferFrom": {
    "message": "Transfer From"
  },
  "troubleConnectingToWallet": {
    "message": "We had trouble connecting to your $1, try reviewing $2 and try again.",
    "description": "$1 is the wallet device name; $2 is a link to wallet connection guide"
  },
  "troubleTokenBalances": {
    "message": "We had trouble loading your token balances. You can view them ",
    "description": "Followed by a link (here) to view token balances"
  },
  "trustSiteApprovePermission": {
    "message": "By granting permission, you are allowing the following $1 to access your funds"
  },
  "tryAgain": {
    "message": "Try again"
  },
  "turnOnTokenDetection": {
    "message": "Turn on enhanced token detection"
  },
  "typePassword": {
    "message": "Type your MetaMask password"
  },
  "u2f": {
    "message": "U2F",
    "description": "A name on an API for the browser to interact with devices that support the U2F protocol. On some browsers we use it to connect MetaMask to Ledger devices."
  },
  "unapproved": {
    "message": "Unapproved"
  },
  "units": {
    "message": "units"
  },
  "unknown": {
    "message": "Unknown"
  },
  "unknownCameraError": {
    "message": "There was an error while trying to access your camera. Please try again..."
  },
  "unknownCameraErrorTitle": {
    "message": "Ooops! Something went wrong...."
  },
  "unknownNetwork": {
    "message": "Unknown Private Network"
  },
  "unknownQrCode": {
    "message": "Error: We couldn't identify that QR code"
  },
  "unlimited": {
    "message": "Unlimited"
  },
  "unlock": {
    "message": "Unlock"
  },
  "unlockMessage": {
    "message": "The decentralized web awaits"
  },
  "unrecognizedChain": {
    "message": "This custom network is not recognized. We recommend that you $1 before proceeding",
    "description": "$1 is a clickable link with text defined by the 'unrecognizedChanLinkText' key. The link will open to instructions for users to validate custom network details."
  },
  "unrecognizedChainLinkText": {
    "message": "verify the network details",
    "description": "Serves as link text for the 'unrecognizedChain' key. This text will be embedded inside the translation for that key."
  },
  "unsendableAsset": {
    "message": "Sending collectible (ERC-721) tokens is not currently supported",
    "description": "This is an error message we show the user if they attempt to send a collectible asset type, for which currently don't support sending"
  },
  "updatedWithDate": {
    "message": "Updated $1"
  },
  "urlErrorMsg": {
    "message": "URLs require the appropriate HTTP/HTTPS prefix."
  },
  "urlExistsErrorMsg": {
    "message": "This URL is currently used by the $1 network."
  },
  "usePhishingDetection": {
    "message": "Use Phishing Detection"
  },
  "usePhishingDetectionDescription": {
    "message": "Display a warning for phishing domains targeting Ethereum users"
  },
  "useTokenDetection": {
    "message": "Use Token Detection"
  },
  "useTokenDetectionDescription": {
    "message": "We use third-party APIs to detect and display new tokens sent to your wallet. Turn off if you don’t want MetaMask to pull data from those services."
  },
  "usedByClients": {
    "message": "Used by a variety of different clients"
  },
  "userName": {
    "message": "Username"
  },
  "verifyThisTokenDecimalOn": {
    "message": "Token decimal can be found on $1",
    "description": "Points the user to etherscan as a place they can verify information about a token. $1 is replaced with the translation for \"etherscan\""
  },
  "verifyThisTokenOn": {
    "message": "Verify this token on $1",
    "description": "Points the user to etherscan as a place they can verify information about a token. $1 is replaced with the translation for \"etherscan\""
  },
  "verifyThisUnconfirmedTokenOn": {
    "message": "Verify this token on $1 and make sure this is the token you want to trade.",
    "description": "Points the user to etherscan as a place they can verify information about a token. $1 is replaced with the translation for \"etherscan\""
  },
  "viewAccount": {
    "message": "View Account"
  },
  "viewAllDetails": {
    "message": "View all details"
  },
  "viewContact": {
    "message": "View Contact"
  },
  "viewFullTransactionDetails": {
    "message": "View full transaction details"
  },
  "viewMore": {
    "message": "View More"
  },
  "viewOnCustomBlockExplorer": {
    "message": "View $1 at $2",
    "description": "$1 is the action type. e.g (Account, Transaction, Swap) and $2 is the Custom Block Exporer URL"
  },
  "viewOnEtherscan": {
    "message": "View $1 on Etherscan",
    "description": "$1 is the action type. e.g (Account, Transaction, Swap)"
  },
  "viewinExplorer": {
    "message": "View $1 in Explorer",
    "description": "$1 is the action type. e.g (Account, Transaction, Swap)"
  },
  "visitWebSite": {
    "message": "Visit our web site"
  },
  "walletConnectionGuide": {
    "message": "our hardware wallet connection guide"
  },
  "walletCreationSuccessDetail": {
    "message": "You’ve successfully protected your wallet. Keep your Secret Recovery Phrase safe and secret -- it’s your responsibility!"
  },
  "walletCreationSuccessReminder1": {
    "message": "MetaMask can’t recover your Secret Recovery Phrase."
  },
  "walletCreationSuccessReminder2": {
    "message": "MetaMask will never ask you for your Secret Recovery Phrase."
  },
  "walletCreationSuccessReminder3": {
    "message": "$1 with anyone or risk your funds being stolen",
    "description": "$1 is separated as walletCreationSuccessReminder3BoldSection so that we can bold it"
  },
  "walletCreationSuccessReminder3BoldSection": {
    "message": "Never share your Secret Recovery Phrase",
    "description": "This string is localized separately from walletCreationSuccessReminder3 so that we can bold it"
  },
  "walletCreationSuccessTitle": {
    "message": "Wallet creation successful"
  },
  "walletSeedRestore": {
    "message": "Wallet Secret Recovery Phrase"
  },
  "web3ShimUsageNotification": {
    "message": "We noticed that the current website tried to use the removed window.web3 API. If the site appears to be broken, please click $1 for more information.",
    "description": "$1 is a clickable link."
  },
  "webhid": {
    "message": "WebHID",
    "description": "Refers to a interface for connecting external devices to the browser. Used for connecting ledger to the browser. Read more here https://developer.mozilla.org/en-US/docs/Web/API/WebHID_API"
  },
  "welcome": {
    "message": "Welcome to MetaMask"
  },
  "welcomeBack": {
    "message": "Welcome Back!"
  },
  "welcomeExploreDescription": {
    "message": "Store, send and spend crypto currencies and assets."
  },
  "welcomeExploreTitle": {
    "message": "Explore decentralized apps"
  },
  "welcomeLoginDescription": {
    "message": "Use your MetaMask to login to decentralized apps - no signup needed."
  },
  "welcomeLoginTitle": {
    "message": "Say hello to your wallet"
  },
  "welcomeToMetaMask": {
    "message": "Let's get started"
  },
  "welcomeToMetaMaskIntro": {
    "message": "Trusted by millions, MetaMask is a secure wallet making the world of web3 accessible to all."
  },
  "whatsNew": {
    "message": "What's new",
    "description": "This is the title of a popup that gives users notifications about new features and updates to MetaMask."
  },
  "whatsThis": {
    "message": "What's this?"
  },
  "writePhrase": {
    "message": "Write this phrase on a piece of paper and store in a secure location. If you want even more security, write it down on multiple pieces of paper and store each in 2 - 3 different locations."
  },
  "xOfY": {
    "message": "$1 of $2",
    "description": "$1 and $2 are intended to be two numbers, where $2 is a total, and $1 is a count towards that total"
  },
  "xOfYPending": {
    "message": "$1 of $2 pending",
    "description": "$1 and $2 are intended to be two numbers, where $2 is a total number of pending confirmations, and $1 is a count towards that total"
  },
  "yesLetsTry": {
    "message": "Yes, let's try"
  },
  "youNeedToAllowCameraAccess": {
    "message": "You need to allow camera access to use this feature."
  },
  "youSign": {
    "message": "You are signing"
  },
  "yourPrivateSeedPhrase": {
    "message": "Your private Secret Recovery Phrase"
  },
  "zeroGasPriceOnSpeedUpError": {
    "message": "Zero gas price on speed up"
  }
}<|MERGE_RESOLUTION|>--- conflicted
+++ resolved
@@ -567,17 +567,15 @@
   "customToken": {
     "message": "Custom Token"
   },
-<<<<<<< HEAD
   "customerSupport": {
     "message": "customer support"
-=======
+  },
   "dappSuggested": {
     "message": "Site suggested"
   },
   "dappSuggestedTooltip": {
     "message": "$1 has recommended this price.",
     "description": "$1 represents the Dapp's origin"
->>>>>>> 7f569f22
   },
   "data": {
     "message": "Data"
