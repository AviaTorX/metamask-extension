{
  "QRHardwareInvalidTransactionTitle": {
    "message": "Error"
  },
  "QRHardwareMismatchedSignId": {
    "message": "Datos de transacción incongruentes. Compruebe los detalles."
  },
  "QRHardwarePubkeyAccountOutOfRange": {
    "message": "No hay más cuentas. Para acceder a otra cuenta que no figura en la lista, vuelva a conectar su cartera de hardware y selecciónela."
  },
  "QRHardwareScanInstructions": {
    "message": "Coloque el código QR delante de la cámara. La pantalla está borrosa, pero no afectará la lectura."
  },
  "QRHardwareSignRequestCancel": {
    "message": "Rechazar"
  },
  "QRHardwareSignRequestDescription": {
    "message": "Después de firmar con su cartera, haga clic en \"Obtener firma\" para recibir la firma"
  },
  "QRHardwareSignRequestGetSignature": {
    "message": "Obtener firma"
  },
  "QRHardwareSignRequestSubtitle": {
    "message": "Escanee código QR con su cartera"
  },
  "QRHardwareSignRequestTitle": {
    "message": "Solicitar firma"
  },
  "QRHardwareUnknownQRCodeTitle": {
    "message": "Error"
  },
  "QRHardwareUnknownWalletQRCode": {
    "message": "Código QR no válido. Escanee el QR sincronizado de la cartera de hardware."
  },
  "QRHardwareWalletImporterTitle": {
    "message": "Escanear código QR"
  },
  "QRHardwareWalletSteps1Description": {
    "message": "Conecte una cartera de hardware airgapped que se comunique por códigos QR. Las carteras de hardware con soporte oficial incluyen:"
  },
  "QRHardwareWalletSteps1Title": {
    "message": "Cartera HW con QR"
  },
  "QRHardwareWalletSteps2Description": {
    "message": "AirGap Vault y Ngrave (próximamente)"
  },
  "about": {
    "message": "Acerca de"
  },
  "acceleratingATransaction": {
    "message": "* Usar un precio de gas más alto para acelerar una transacción aumenta las posibilidades de un procesamiento más rápido en la red, pero esto no siempre se garantiza."
  },
  "acceptTermsOfUse": {
    "message": "Leí y estoy de acuerdo con $1",
    "description": "$1 is the `terms` message"
  },
  "accessAndSpendNotice": {
    "message": "$1 puede acceder y gastar hasta este importe máximo",
    "description": "$1 is the url of the site requesting ability to spend"
  },
  "accessAndSpendNoticeNFT": {
    "message": "$1 puede acceder y gastar este activo",
    "description": "$1 is the url of the site requesting ability to spend"
  },
  "accessingYourCamera": {
    "message": "Accediendo a la cámara…"
  },
  "account": {
    "message": "Cuenta"
  },
  "accountDetails": {
    "message": "Detalles de la cuenta"
  },
  "accountIdenticon": {
    "message": "Identicon de cuenta"
  },
  "accountName": {
    "message": "Nombre de la cuenta"
  },
  "accountNameDuplicate": {
    "message": "Este nombre de cuenta ya existe",
    "description": "This is an error message shown when the user enters a new account name that matches an existing account name"
  },
  "accountOptions": {
    "message": "Opciones de la cuenta"
  },
  "accountSelectionRequired": {
    "message": "Debe seleccionar una cuenta."
  },
  "active": {
    "message": "Activo"
  },
  "activity": {
    "message": "Actividad"
  },
  "activityLog": {
    "message": "registro de actividad"
  },
  "add": {
    "message": "Agregar"
  },
  "addANetwork": {
    "message": "Agregar una red"
  },
  "addANetworkManually": {
    "message": "Agregar una red manualmente"
  },
  "addANickname": {
    "message": "Añadir un apodo"
  },
  "addAcquiredTokens": {
    "message": "Agregar los tokens que adquirió con MetaMask"
  },
  "addAlias": {
    "message": "Agregar alias"
  },
  "addContact": {
    "message": "Agregar contacto"
  },
  "addCustomToken": {
    "message": "Añadir token personalizado"
  },
  "addCustomTokenByContractAddress": {
    "message": "¿No encuentra un token? Puede agregar cualquier token si copia su dirección. Puede encontrar la dirección de contrato del token en $1.",
    "description": "$1 is a blockchain explorer for a specific network, e.g. Etherscan for Ethereum"
  },
  "addEthereumChainConfirmationDescription": {
    "message": "Esto permitirá que la red se utilice en MetaMask."
  },
  "addEthereumChainConfirmationRisks": {
    "message": "MetaMask no verifica redes personalizadas."
  },
  "addEthereumChainConfirmationRisksLearnMore": {
    "message": "Obtenga más información sobre $1.",
    "description": "$1 is a link with text that is provided by the 'addEthereumChainConfirmationRisksLearnMoreLink' key"
  },
  "addEthereumChainConfirmationRisksLearnMoreLink": {
    "message": "estafas y riesgos de seguridad de la red",
    "description": "Link text for the 'addEthereumChainConfirmationRisksLearnMore' translation key"
  },
  "addEthereumChainConfirmationTitle": {
    "message": "¿Permitir que este sitio agregue una red?"
  },
  "addFriendsAndAddresses": {
    "message": "Agregue amigos y direcciones de confianza"
  },
  "addFromAListOfPopularNetworks": {
    "message": "Agregue desde una lista de redes populares o agregue una red manualmente. Interactúe solo con las entidades en las que confía."
  },
  "addMemo": {
    "message": "Añadir memo"
  },
  "addNetwork": {
    "message": "Agregar red"
  },
  "addSuggestedTokens": {
    "message": "Agregar tokens sugeridos"
  },
  "addToken": {
    "message": "Agregar token"
  },
  "address": {
    "message": "Dirección"
  },
  "addressBookIcon": {
    "message": "Icono de libreta de direcciones"
  },
  "advanced": {
    "message": "Avanzado"
  },
  "advancedBaseGasFeeToolTip": {
    "message": "Cuando su transacción se incluya en el bloque, se reembolsará cualquier diferencia entre su tarifa base máxima y la tarifa base real. El importe total se calcula como tarifa base máxima (en GWEI) * límite de gas."
  },
  "advancedGasFeeDefaultOptIn": {
    "message": "Guarda estos 1$ como mi valor predeterminado para \"Avanzado\""
  },
  "advancedGasFeeDefaultOptOut": {
    "message": "Usar siempre estos valores y la configuración avanzada como valores predeterminados."
  },
  "advancedGasFeeModalTitle": {
    "message": "Tarifa de gas avanzada"
  },
  "advancedGasPriceTitle": {
    "message": "Precio del gas"
  },
  "advancedOptions": {
    "message": "Opciones avanzadas"
  },
  "advancedPriorityFeeToolTip": {
    "message": "La tarifa de prioridad (también llamada “propina del minero”) va directamente a los mineros para incentivarlos a priorizar su transacción."
  },
  "affirmAgree": {
    "message": "Acepto"
  },
  "airgapVault": {
    "message": "Bóveda AirGap"
  },
  "airgapVaultTutorial": {
    "message": " (Tutoriales)"
  },
  "airgapVault": {
    "message": "Bóveda AirGap"
  },
  "airgapVaultTutorial": {
    "message": " (Tutoriales)"
  },
  "alertDisableTooltip": {
    "message": "Esto se puede modificar en \"Configuración > Alertas\""
  },
  "alertSettingsUnconnectedAccount": {
    "message": "Explorando un sitio web con una cuenta no conectada seleccionada"
  },
  "alertSettingsUnconnectedAccountDescription": {
    "message": "Esta alerta aparece en la ventana emergente cuando explora un sitio conectado de Web3, pero la cuenta actualmente seleccionada no está conectada."
  },
  "alertSettingsWeb3ShimUsage": {
    "message": "Cuando un sitio web intenta utilizar la API de window.web3 que se eliminó"
  },
  "alertSettingsWeb3ShimUsageDescription": {
    "message": "Esta alerta aparece en la ventana emergente cuando explora un sitio que intenta utilizar la API de window.web3 que se eliminó y que puede que no funcione."
  },
  "alerts": {
    "message": "Alertas"
  },
  "allowExternalExtensionTo": {
    "message": "Permitir que esta extensión externa haga lo siguiente:"
  },
  "allowSpendToken": {
    "message": "¿Dar permiso para acceder a su $1?",
    "description": "$1 is the symbol of the token that are requesting to spend"
  },
  "allowThisSiteTo": {
    "message": "Permitir que este sitio haga lo siguiente:"
  },
  "allowWithdrawAndSpend": {
    "message": "Permitir que se retire $1 y gastar hasta el siguiente importe:",
    "description": "The url of the site that requested permission to 'withdraw and spend'"
  },
  "amount": {
    "message": "Importe"
  },
  "appDescription": {
    "message": "Una cartera de Ethereum en el explorador",
    "description": "The description of the application"
  },
  "appName": {
    "message": "MetaMask",
    "description": "The name of the application"
  },
  "appNameBeta": {
    "message": "MetaMask Beta",
    "description": "The name of the application (Beta)"
  },
  "appNameFlask": {
    "message": "MetaMask Flask",
    "description": "The name of the application (Flask)"
  },
  "approve": {
    "message": "Aprobar límite de gastos"
  },
  "approveAndInstall": {
    "message": "Aprobar e instalar"
  },
  "approveButtonText": {
    "message": "Aprobar"
  },
  "approveSpendLimit": {
    "message": "Aprobar límite de gastos de $1",
    "description": "The token symbol that is being approved"
  },
  "approved": {
    "message": "Aprobado"
  },
  "approvedAmountWithColon": {
    "message": "Monto aprobado:"
  },
  "approvedAsset": {
    "message": "Activo aprobado"
  },
  "areYouDeveloper": {
    "message": "¿Usted es desarrollador?"
  },
  "areYouSure": {
    "message": "¿Está seguro?"
  },
  "asset": {
    "message": "Activo"
  },
  "assetOptions": {
    "message": "Opciones de activos"
  },
  "assets": {
    "message": "Activos"
  },
  "attemptToCancel": {
    "message": "¿Intentar cancelar?"
  },
  "attemptToCancelDescription": {
    "message": "Enviar este intento no garantiza que se cancelará la transacción original. Si el intento de cancelación se completa correctamente, se le cobrará la cuota de transacción anterior."
  },
  "attemptingConnect": {
    "message": "Intentando una conexión a la cadena de bloques."
  },
  "attributions": {
    "message": "Atribuciones"
  },
  "authorizedPermissions": {
    "message": "Ha autorizado los siguientes permisos"
  },
  "autoLockTimeLimit": {
    "message": "Temporizador con bloqueo automático (minutos)"
  },
  "autoLockTimeLimitDescription": {
    "message": "Establezca el tiempo de inactividad en minutos antes de que se bloquee MetaMask."
  },
  "average": {
    "message": "Promedio"
  },
  "back": {
    "message": "Volver"
  },
  "backToAll": {
    "message": "Volver a Todos"
  },
  "backupApprovalInfo": {
    "message": "Este código secreto es necesario para que recupere la cartera en caso de que pierda el dispositivo, olvide su contraseña, tenga que volver a instalar MetaMask o quiera acceder a la cartera en otro dispositivo."
  },
  "backupApprovalNotice": {
    "message": "Cree una copia de seguridad del código de recuperación secreto para mantener protegidos sus fondos y su cartera."
  },
  "backupNow": {
    "message": "Crear copia de seguridad ahora"
  },
  "balance": {
    "message": "Saldo"
  },
  "balanceOutdated": {
    "message": "Es posible que el saldo esté desactualizado"
  },
  "baseFee": {
    "message": "Tarifa base"
  },
  "basic": {
    "message": "Básico"
  },
  "betaMetamaskDescription": {
    "message": "Con la confianza de millones de usuarios, MetaMask es una cartera segura que permite que todos puedan acceder al mundo de Web3."
  },
  "betaMetamaskDescriptionExplanation": {
    "message": "Use esta versión para probar las próximas funcionalidades antes de su lanzamiento. Su uso y comentarios nos ayudan a construir la mejor versión de MetaMask posible. Su uso de MetaMask Beta quedará sujeto a nuestra tarifa estándar de $1 y $2. Como Beta, puede haber un mayor riesgo de errores. Al proceder, usted acepta y reconoce estos riesgos, así como los que se encuentran en nuestros Términos y en los Términos de Beta.",
    "description": "$1 represents localization item betaMetamaskDescriptionExplanationTermsLinkText.  $2 represents localization item betaMetamaskDescriptionExplanationBetaTermsLinkText"
  },
  "betaMetamaskDescriptionExplanationBetaTermsLinkText": {
    "message": "Términos Beta adicionales"
  },
  "betaMetamaskDescriptionExplanationTermsLinkText": {
    "message": "Términos"
  },
  "betaMetamaskVersion": {
    "message": "Versión Beta de MetaMask"
  },
  "betaWelcome": {
    "message": "Bienvenido a MetaMask Beta"
  },
  "blockExplorerAccountAction": {
    "message": "Cuenta",
    "description": "This is used with viewOnEtherscan and viewInExplorer e.g View Account in Explorer"
  },
  "blockExplorerAssetAction": {
    "message": "Activo",
    "description": "This is used with viewOnEtherscan and viewInExplorer e.g View Asset in Explorer"
  },
  "blockExplorerSwapAction": {
    "message": "Canjear",
    "description": "This is used with viewOnEtherscan e.g View Swap on Etherscan"
  },
  "blockExplorerUrl": {
    "message": "Dirección URL del explorador de bloques"
  },
  "blockExplorerUrlDefinition": {
    "message": "La dirección URL que se utiliza como explorador de bloques de esta red."
  },
  "blockExplorerView": {
    "message": "Ver cuenta en $1",
    "description": "$1 replaced by URL for custom block explorer"
  },
  "blockies": {
    "message": "Blockies"
  },
  "browserNotSupported": {
    "message": "El explorador no es compatible…"
  },
  "buildContactList": {
    "message": "Cree su lista de contactos"
  },
  "builtAroundTheWorld": {
    "message": "MetaMask está diseñado y construido en todo el mundo."
  },
  "busy": {
    "message": "Ocupado"
  },
  "buy": {
    "message": "Comprar"
  },
  "buyAsset": {
    "message": "Comprar $1",
    "description": "$1 is the ticker symbol of a an asset the user is being prompted to purchase"
  },
  "buyCryptoWithMoonPay": {
    "message": "Comprar $1 con MoonPay",
    "description": "$1 represents the cypto symbol to be purchased"
  },
  "buyCryptoWithMoonPayDescription": {
    "message": "MoonPay admite métodos de pago populares, incluidos Visa, Mastercard, Apple/Google/Samsung Pay y transferencias bancarias en más de 145 países. Depósito de tokens en su cuenta MetaMask."
  },
  "buyCryptoWithTransak": {
    "message": "Comprar $1 con Transak",
    "description": "$1 represents the cypto symbol to be purchased"
  },
  "buyCryptoWithTransakDescription": {
    "message": "Transak admite tarjetas de crédito y débito, Apple Pay, MobiKwik y transferencias bancarias (según la ubicación) en más de 100 países. Depósitos de $1 directamente en su cuenta MetaMask.",
    "description": "$1 represents the crypto symbol to be purchased"
  },
  "buyWithWyre": {
    "message": "Comprar $1 con Wyre"
  },
  "buyWithWyreDescription": {
    "message": "Acceso fácil a transacciones de $ 1,000 o menos con verificación rápida y efectiva. Aceptamos tarjetas débito, crédito, Apple Pay y transferencias bancarias en más de 100 países. Tokens serán depósitados en su MetaMask."
  },
  "bytes": {
    "message": "Bytes"
  },
  "bytes": {
    "message": "Bytes"
  },
  "canToggleInSettings": {
    "message": "Puede volver a activar esta notificación desde Configuración -> Alertas."
  },
  "cancel": {
    "message": "Cancelar"
  },
  "cancelEdit": {
    "message": "Cancelar Editar"
  },
  "cancelPopoverTitle": {
    "message": "Cancelar transacción"
  },
  "cancelSpeedUp": {
    "message": "cancelar o acelerar una transacción."
  },
  "cancelSpeedUpLabel": {
    "message": "Esta tarifa de gas va a $1 el original.",
    "description": "$1 is text 'replace' in bold"
  },
  "cancelSpeedUpTransactionTooltip": {
    "message": "Para $1 una transacción, la tarifa de gas debe aumentar al menos un 10% para que sea reconocida por la red.",
    "description": "$1 is string 'cancel' or 'speed up'"
  },
  "cancelSwap": {
    "message": "Cancelar swap"
  },
  "cancellationGasFee": {
    "message": "Cuota de gas por cancelación"
  },
  "cancelled": {
    "message": "Cancelado"
  },
  "chainId": {
    "message": "Identificador de cadena"
  },
  "chainIdDefinition": {
    "message": "El identificador de cadena que se utiliza para firmar transacciones en esta red."
  },
  "chainIdExistsErrorMsg": {
    "message": "En este momento, la red $1 está utilizando este identificador de cadena."
  },
  "chainListReturnedDifferentTickerSymbol": {
    "message": "La red con ID de cadena $1 puede usar un símbolo de moneda diferente ($2) al que ingresó. Verifique antes de continuar.",
    "description": "$1 is the chain id currently entered in the network form and $2 is the return value of nativeCurrency.symbol from chainlist.network"
  },
  "chromeRequiredForHardwareWallets": {
    "message": "Debe usar MetaMask en Google Chrome para poder conectarse a su cartera de hardware."
  },
  "clickToConnectLedgerViaWebHID": {
    "message": "Haga clic aquí para conectar su Ledger a través de WebHID",
    "description": "Text that can be clicked to open a browser popup for connecting the ledger device via webhid"
  },
  "clickToRevealSeed": {
    "message": "Haga clic aquí para revelar las palabras secretas"
  },
  "close": {
    "message": "Cerrar"
  },
  "collectibleAddFailedMessage": {
    "message": "No se puede agregar NFT porque los detalles de propiedad no coinciden. Asegúrese de haber ingresado la información correcta."
  },
  "collectibleAddressError": {
    "message": "Este token es un NFT. Añadir a $1",
    "description": "$1 is a clickable link with text defined by the 'importNFTPage' key"
  },
  "confirm": {
    "message": "Confirmar"
  },
  "confirmPassword": {
    "message": "Confirmar contraseña"
  },
  "confirmRecoveryPhrase": {
    "message": "Confirmar frase secreta de recuperación"
  },
  "confirmSecretBackupPhrase": {
    "message": "Confirmar la frase secreta de respaldo"
  },
  "confirmed": {
    "message": "Confirmado"
  },
  "confusableUnicode": {
    "message": "“$1” es similar a “$2”."
  },
  "confusableZeroWidthUnicode": {
    "message": "Se encontró un carácter de ancho cero."
  },
  "confusingEnsDomain": {
    "message": "Se detectó un carácter que puede confundirse con otro similar en el nombre de ENS. Verifique el nombre de ENS para evitar una posible estafa."
  },
  "congratulations": {
    "message": "Felicitaciones"
  },
  "connect": {
    "message": "Conectar"
  },
  "connectAccountOrCreate": {
    "message": "Conectar cuenta o crear nueva"
  },
  "connectHardwareWallet": {
    "message": "Conectar la cartera de hardware"
  },
  "connectManually": {
    "message": "Conectarse manualmente al sitio actual"
  },
  "connectTo": {
    "message": "Conectarse a $1",
    "description": "$1 is the name/origin of a web3 site/application that the user can connect to metamask"
  },
  "connectToAll": {
    "message": "Conectarse a todas sus $1",
    "description": "$1 will be replaced by the translation of connectToAllAccounts"
  },
  "connectToAllAccounts": {
    "message": "cuentas",
    "description": "will replace $1 in connectToAll, completing the sentence 'connect to all of your accounts', will be text that shows list of accounts on hover"
  },
  "connectToMultiple": {
    "message": "Conectarse a $1",
    "description": "$1 will be replaced by the translation of connectToMultipleNumberOfAccounts"
  },
  "connectToMultipleNumberOfAccounts": {
    "message": "$1 cuentas",
    "description": "$1 is the number of accounts to which the web3 site/application is asking to connect; this will substitute $1 in connectToMultiple"
  },
  "connectWithMetaMask": {
    "message": "Conectarse con MetaMask"
  },
  "connectedAccountsDescriptionPlural": {
    "message": "Tiene $1 cuentas conectadas a este sitio.",
    "description": "$1 is the number of accounts"
  },
  "connectedAccountsDescriptionSingular": {
    "message": "Tiene 1 cuenta conectada a este sitio."
  },
  "connectedAccountsEmptyDescription": {
    "message": "MetaMask no está conectado a este sitio. Para conectarse a un sitio de Web3, busque el botón de conexión en su sitio."
  },
  "connectedSites": {
    "message": "Sitios conectados"
  },
  "connectedSitesDescription": {
    "message": "$1 está conectado a estos sitios. Pueden ver la dirección de su cuenta.",
    "description": "$1 is the account name"
  },
  "connectedSitesEmptyDescription": {
    "message": "$1 no está conectado a ningún sitio.",
    "description": "$1 is the account name"
  },
  "connectedSnapSites": {
    "message": "El complemento de $1 está conectado a estos sitios. Tienen acceso a los permisos enumerados anteriormente.",
    "description": "$1 represents the name of the snap"
  },
  "connecting": {
    "message": "Estableciendo conexión…"
  },
  "connectingTo": {
    "message": "Estableciendo conexión a $1"
  },
  "connectingToGoerli": {
    "message": "Estableciendo conexión a la red de prueba Goerli"
  },
  "connectingToKovan": {
    "message": "Estableciendo conexión a la red de prueba Kovan"
  },
  "connectingToMainnet": {
    "message": "Estableciendo conexión a la red principal de Ethereum"
  },
  "connectingToRinkeby": {
    "message": "Estableciendo conexión a la red de prueba Rinkeby"
  },
  "connectingToRopsten": {
    "message": "Estableciendo conexión a la red de prueba Ropsten"
  },
  "contactUs": {
    "message": "Contáctenos"
  },
  "contacts": {
    "message": "Contactos"
  },
  "continue": {
    "message": "Continuar"
  },
  "continueToMoonPay": {
    "message": "Continuar a MoonPay"
  },
  "continueToTransak": {
    "message": "Continuar a Transak"
  },
  "continueToWyre": {
    "message": "Continuar a Wyre"
  },
  "contract": {
    "message": "Contrato"
  },
  "contractAddress": {
    "message": "Dirección de contrato"
  },
  "contractAddressError": {
    "message": "Está enviando tokens a la dirección de contrato del token. Esto puede provocar la pérdida de los tokens."
  },
  "contractDeployment": {
    "message": "Implementación de contrato"
  },
  "contractInteraction": {
    "message": "Interacción con el contrato"
  },
  "convertTokenToNFTDescription": {
<<<<<<< HEAD
    "message": "Hemos detectado que este activo es un NFT. Metamask ahora tiene soporte nativo completo para NFTs. ¿Quieres eliminarlo de tu lista de tokens y añadirlo como un NFT?"
=======
    "message": "Hemos detectado que este activo es un NFT. MetaMask ahora tiene soporte nativo completo para NFTs. ¿Quieres eliminarlo de tu lista de tokens y añadirlo como un NFT?"
>>>>>>> 78682ea9
  },
  "convertTokenToNFTExistDescription": {
    "message": "Hemos detectado que este recurso se ha agregado como NFT. ¿Quiere eliminarlo de su lista de tokens?"
  },
  "copiedExclamation": {
    "message": "¡Copiado!"
  },
  "copyAddress": {
    "message": "Copiar dirección al Portapapeles"
  },
  "copyPrivateKey": {
    "message": "Esta es su clave privada (haga clic para copiarla)"
  },
  "copyRawTransactionData": {
    "message": "Copiar los datos de las transacciones en bruto"
  },
  "copyToClipboard": {
    "message": "Copiar al Portapapeles"
  },
  "copyTransactionId": {
    "message": "Copiar id. de transacción"
  },
  "create": {
    "message": "Crear"
  },
  "createAWallet": {
    "message": "Crear una cartera"
  },
  "createAccount": {
    "message": "Crear cuenta"
  },
  "createNewWallet": {
    "message": "Crear una cartera nueva"
  },
  "createPassword": {
    "message": "Crear contraseña"
  },
  "currencyConversion": {
    "message": "Conversión de moneda"
  },
  "currencySymbol": {
    "message": "Símbolo de moneda"
  },
  "currencySymbolDefinition": {
    "message": "El símbolo bursátil que se muestra para la moneda de esta red."
  },
  "currentAccountNotConnected": {
    "message": "La cuenta actual no está conectada"
  },
  "currentExtension": {
    "message": "Página de extensión actual"
  },
  "currentLanguage": {
    "message": "Idioma actual"
  },
  "currentTitle": {
    "message": "Actual:"
  },
  "currentlyUnavailable": {
    "message": "No disponible en esta red"
  },
  "curveHighGasEstimate": {
    "message": "Gráfico de estimación de gas alto"
  },
  "curveLowGasEstimate": {
    "message": "Gráfico de estimación de gas bajo"
  },
  "curveMediumGasEstimate": {
    "message": "Gráfico de estimación de gas de mercado"
  },
  "custom": {
    "message": "Avanzado"
  },
  "customContentSearch": {
    "message": "Buscar una red agregada anteriormente"
  },
  "customGas": {
    "message": "Personalizar gas"
  },
  "customGasSettingToolTipMessage": {
    "message": "Use $1 para personalizar el precio de gas. Esto puede ser confuso si no está familiarizado. Interactúe bajo su propio riesgo.",
    "description": "$1 is key 'advanced' (text: 'Advanced') separated here so that it can be passed in with bold fontweight"
  },
  "customGasSubTitle": {
    "message": "Aumentar la cuota puede disminuir los tiempos de procesamiento, pero no está garantizado."
  },
  "customSpendLimit": {
    "message": "Límite de gastos personalizado"
  },
  "customToken": {
    "message": "Token personalizado"
  },
  "customTokenWarningInNonTokenDetectionNetwork": {
    "message": "La detección de token aún no está disponible en esta red. Importe el token de forma manual y asegúrese de que confía en él. Más información sobre $1"
  },
  "customTokenWarningInTokenDetectionNetwork": {
    "message": "Antes de importar un tóken de forma manual, asegúrese de que confía en él. Más información sobre $1."
  },
  "customerSupport": {
    "message": "atención al cliente"
  },
  "dappSuggested": {
    "message": "Sitio sugerido"
  },
  "dappSuggestedGasSettingToolTipMessage": {
    "message": "$1 ha sugerido este precio.",
    "description": "$1 is url for the dapp that has suggested gas settings"
  },
  "dappSuggestedShortLabel": {
    "message": "Sitio"
  },
  "dappSuggestedTooltip": {
    "message": "$1 ha recomendado este precio.",
    "description": "$1 represents the Dapp's origin"
  },
  "darkTheme": {
    "message": "Oscuro"
  },
  "data": {
    "message": "Datos"
  },
  "dataBackupFoundInfo": {
    "message": "Se crearon copias de seguridad de algunos de los datos de la cuenta durante una instalación anterior de MetaMask. Esto podría incluir configuraciones, contactos y tokens. ¿Le gustaría restaurar estos datos ahora?"
  },
  "dataHex": {
    "message": "Hex"
  },
  "decimal": {
    "message": "Decimales del token"
  },
  "decimalsMustZerotoTen": {
    "message": "Los decimales deben ser al menos 0 y no más de 36."
  },
  "decrypt": {
    "message": "Descifrar"
  },
  "decryptCopy": {
    "message": "Copiar mensaje cifrado"
  },
  "decryptInlineError": {
    "message": "Este mensaje no se puede descifrar debido al error: $1",
    "description": "$1 is error message"
  },
  "decryptMessageNotice": {
    "message": "$1 quisiera leer este mensaje para completar la acción",
    "description": "$1 is the web3 site name"
  },
  "decryptMetamask": {
    "message": "Descifrar mensaje"
  },
  "decryptRequest": {
    "message": "Descifrar solicitud"
  },
  "delete": {
    "message": "Eliminar"
  },
  "deleteAccount": {
    "message": "Eliminar cuenta"
  },
  "deleteNetwork": {
    "message": "¿Eliminar red?"
  },
  "deleteNetworkDescription": {
    "message": "¿Está seguro de que quiere eliminar esta red?"
  },
  "depositCrypto": {
    "message": "Deposite $1",
    "description": "$1 represents the cypto symbol to be purchased"
  },
  "description": {
    "message": "Descripción"
  },
  "details": {
    "message": "Detalles"
  },
  "directDepositCrypto": {
    "message": "Deposite directamente $1"
  },
  "directDepositCryptoExplainer": {
    "message": "Si ya tiene algo de $1, la forma más rápida de obtener $1 en su nueva billetera mediante depósito directo."
  },
  "disabledGasOptionToolTipMessage": {
    "message": "\"1$\" está desactivado porque no cumple el mínimo de un aumento del 10% respecto a la tarifa de gas original.",
    "description": "$1 is gas estimate type which can be market or aggressive"
  },
  "disconnect": {
    "message": "Desconectar"
  },
  "disconnectAllAccounts": {
    "message": "Desconectar todas las cuentas"
  },
  "disconnectAllAccountsConfirmationDescription": {
    "message": "¿Está seguro de que se quiere desconectar? Podría perder la funcionalidad del sitio."
  },
  "disconnectPrompt": {
    "message": "Desconectar $1"
  },
  "disconnectThisAccount": {
    "message": "Desconectar esta cuenta"
  },
  "dismiss": {
    "message": "Ignorar"
  },
  "dismissReminderDescriptionField": {
    "message": "Active esta opción para ignorar el recordatorio de respaldo de la frase de recuperación. Le recomendamos que respalde la frase secreta de recuperación para evitar la pérdida de fondos."
  },
  "dismissReminderField": {
    "message": "Ignorar el recordatorio de respaldo de la frase de recuperación"
  },
  "domain": {
    "message": "Dominio"
  },
  "done": {
    "message": "Hecho"
  },
  "dontShowThisAgain": {
    "message": "No volver a mostrar"
  },
  "downArrow": {
    "message": "flecha hacia abajo"
  },
  "downloadGoogleChrome": {
    "message": "Descargar Google Chrome"
  },
  "downloadSecretBackup": {
    "message": "Descargue esta frase secreta de respaldo y guárdela en un medio de almacenamiento o disco duro externo cifrado."
  },
  "downloadStateLogs": {
    "message": "Descargar registros de estado"
  },
  "dropped": {
    "message": "Abandonado"
  },
  "edit": {
    "message": "Editar"
  },
  "editANickname": {
    "message": "Editar alias"
  },
  "editAddressNickname": {
    "message": "Editar apodo de dirección"
  },
  "editCancellationGasFeeModalTitle": {
    "message": "Editar tarifa de cancelación de gas"
  },
  "editContact": {
    "message": "Editar contacto"
  },
  "editGasEducationButtonText": {
    "message": "¿Cómo debo elegir?"
  },
  "editGasEducationHighExplanation": {
    "message": "Esto es lo más conveniente para transacciones con límite de tiempo (como Swaps/Intercambios) ya que aumenta la probabilidad de que la transacción sea exitosa. Si un intercambio tarda demasiado en procesarse, puede que falle y esto resulte en la pérdida de parte de su tarifa de gas."
  },
  "editGasEducationLowExplanation": {
    "message": "Una tarifa de gas más baja debería utilizarse solo cuando el tiempo de procesamiento es menos importante. Las tarifas reducidas dificultan la predicción de cuándo (o si) su transacción tendrá éxito."
  },
  "editGasEducationMediumExplanation": {
    "message": "Una tarifa de gas media es buena para enviar, retirar u otras transacciones sin límites de tiempo. Esta configuración será exitosa en la mayoría de los casos."
  },
  "editGasEducationModalIntro": {
    "message": "Seleccionar la tarifa de gas adecuada depende del tipo de transacción y de la importancia que tenga para usted."
  },
  "editGasEducationModalTitle": {
    "message": "¿Cómo elegir?"
  },
  "editGasFeeModalTitle": {
    "message": "Editar cuota de Gas"
  },
  "editGasHigh": {
    "message": "Alto"
  },
  "editGasLimitOutOfBounds": {
    "message": "El límite de gas debe ser al menos $1"
  },
  "editGasLimitOutOfBoundsV2": {
    "message": "El límite de gas debe ser superior a $1 e inferior a $2",
    "description": "$1 is the minimum limit for gas and $2 is the maximum limit"
  },
  "editGasLimitTooltip": {
    "message": "El límite de gas es el máximo de unidades de gas que está dispuesto a utilizar. Las unidades de gas son un multiplicador de la \"Tarifa de prioridad máxima\" y de la \"Tarifa máxima\"."
  },
  "editGasLow": {
    "message": "Bajo"
  },
  "editGasMaxBaseFeeGWEIImbalance": {
    "message": "La tarifa base máxima no puede ser inferior a la tarifa de prioridad"
  },
  "editGasMaxBaseFeeHigh": {
    "message": "La tarifa base máxima es más alta de lo necesario"
  },
  "editGasMaxBaseFeeLow": {
    "message": "La tarifa base máxima es baja para las condiciones actuales de la red"
  },
  "editGasMaxFeeHigh": {
    "message": "La tarifa base máxima es más alta de lo necesario"
  },
  "editGasMaxFeeLow": {
    "message": "Tarifa máxima demasiado baja para las condiciones de red"
  },
  "editGasMaxFeePriorityImbalance": {
    "message": "La tarifa base máxima no puede ser inferior a la tarifa de prioridad máxima"
  },
  "editGasMaxFeeTooltip": {
    "message": "La tarifa máxima es lo máximo que se pagará (tarifa básica + tarifa de prioridad)."
  },
  "editGasMaxPriorityFeeBelowMinimum": {
    "message": "La tarifa máxima de prioridad debe ser superior a 0 GWEI"
  },
  "editGasMaxPriorityFeeBelowMinimumV2": {
    "message": "La tarifa de prioridad debe ser superior a 0."
  },
  "editGasMaxPriorityFeeHigh": {
    "message": "La tarifa máxima de prioridad es más alta de lo necesario. Es posible que pague más de lo necesario."
  },
  "editGasMaxPriorityFeeHighV2": {
    "message": "La tarifa de prioridad es más alta de lo necesario. Es posible que pague más de lo necesario"
  },
  "editGasMaxPriorityFeeLow": {
    "message": "La tarifa de prioridad máxima es baja para las condiciones actuales de la red"
  },
  "editGasMaxPriorityFeeLowV2": {
    "message": "La tarifa de prioridad es baja para las condiciones actuales de la red"
  },
  "editGasMaxPriorityFeeTooltip": {
    "message": "La tarifa de prioridad máxima (también llamada “propina del minero”) va directamente a los mineros para incentivarlos a priorizar su transacción. Lo más habitual es que se pague la configuración máxima"
  },
  "editGasMedium": {
    "message": "Medio"
  },
  "editGasPriceTooLow": {
    "message": "El precio del gas debe ser superior a 0"
  },
  "editGasPriceTooltip": {
    "message": "Esta red requiere un campo \"Precio del gas\" cuando se envía una transacción. El precio del gas es la cantidad que se pagará por unidad de gas."
  },
  "editGasSubTextAmountLabel": {
    "message": "Cantidad máxima:",
    "description": "This is meant to be used as the $1 substitution editGasSubTextAmount"
  },
  "editGasSubTextFeeLabel": {
    "message": "Tarifa máxima:"
  },
  "editGasTitle": {
    "message": "Editar prioridad"
  },
  "editGasTooLow": {
    "message": "Se desconoce el tiempo de procesamiento"
  },
  "editGasTooLowTooltip": {
    "message": "Su tarifa máxima o su tarifa prioritaria máxima pueden ser bajas para las condiciones actuales del mercado. No sabemos cuándo (o si) se procesará su transacción. "
  },
  "editGasTooLowWarningTooltip": {
    "message": "Esto reduce su tarifa máxima, pero si el tráfico de la red aumenta, su transacción puede retrasarse o resultar fallida."
  },
  "editNonceField": {
    "message": "Editar nonce"
  },
  "editNonceMessage": {
    "message": "Esta es una función avanzada, úsela con precaución."
  },
  "editPermission": {
    "message": "Editar permiso"
  },
  "editSpeedUpEditGasFeeModalTitle": {
    "message": "Editar la tarifa de aceleración de gas"
  },
  "enableAutoDetect": {
    "message": " Activar autodetección"
  },
  "enableEIP1559V2": {
    "message": "Activar interfaz de tarifa de gas mejorada"
  },
  "enableEIP1559V2AlertMessage": {
    "message": "Hemos actualizado la forma en que funciona la estimación y la personalización de la tarifa de gas."
  },
  "enableEIP1559V2ButtonText": {
    "message": "Activar interfaz de tarifa de gas mejorada en Configuración"
  },
  "enableEIP1559V2Description": {
    "message": "Hemos actualizado la forma en que funciona la estimación y la personalización de la tarifa de gas. Actívela si desea utilizar la nueva experiencia de gas. $1",
    "description": "$1 here is Learn More link"
  },
  "enableEIP1559V2Header": {
    "message": "Nueva experiencia de gas"
  },
  "enableFromSettings": {
    "message": " Actívela en Configuración."
  },
  "enableOpenSeaAPI": {
    "message": "Habilite el API de OpenSea"
  },
  "enableOpenSeaAPIDescription": {
    "message": "Utilice la API de OpenSea para obtener los datos de NFT. La autodetección de NFT depende de la API de OpenSea y no estará disponible si la API está desactivada."
  },
  "enableSmartTransactions": {
    "message": "Habilitar transacciones inteligentes"
  },
  "enableToken": {
    "message": "activar $1",
    "description": "$1 is a token symbol, e.g. ETH"
  },
  "encryptionPublicKeyNotice": {
    "message": "$1 quisiera su clave pública de cifrado. Al aceptar, este sitio podrá redactar mensajes cifrados para usted.",
    "description": "$1 is the web3 site name"
  },
  "encryptionPublicKeyRequest": {
    "message": "Solicitar clave pública de cifrado"
  },
  "endOfFlowMessage1": {
    "message": "Pasó la prueba. Es importante que guarde la frase secreta de recuperación en un lugar seguro."
  },
  "endOfFlowMessage10": {
    "message": "Todo listo"
  },
  "endOfFlowMessage2": {
    "message": "Sugerencias de almacenamiento seguro"
  },
  "endOfFlowMessage3": {
    "message": "Guarde una copia de seguridad en varios lugares."
  },
  "endOfFlowMessage4": {
    "message": "No comparta la frase con nadie."
  },
  "endOfFlowMessage5": {
    "message": "Tenga cuidado con el phishing. MetaMask nunca le pedirá la frase secreta de recuperación sin anticipárselo."
  },
  "endOfFlowMessage6": {
    "message": "Si necesita volver a crear una copia de seguridad de la frase secreta de recuperación, puede encontrarla en Configuración -> Seguridad."
  },
  "endOfFlowMessage7": {
    "message": "Si tiene preguntas o nota movimientos sospechosos, comuníquese con soporte técnico $1.",
    "description": "$1 is a clickable link with text defined by the 'here' key. The link will open to a form where users can file support tickets."
  },
  "endOfFlowMessage8": {
    "message": "MetaMask no puede recuperar la frase secreta de recuperación."
  },
  "endOfFlowMessage9": {
    "message": "Obtenga más información."
  },
  "endpointReturnedDifferentChainId": {
    "message": "El punto de conexión devolvió un id. de cadena diferente: $1",
    "description": "$1 is the return value of eth_chainId from an RPC endpoint"
  },
  "ensIllegalCharacter": {
    "message": "Caracter ilegal para ENS."
  },
  "ensNotFoundOnCurrentNetwork": {
    "message": "El nombre de ENS no se encuentra en la red actual. Intente cambiar a la red principal de Ethereum."
  },
  "ensNotSupportedOnNetwork": {
    "message": "La red no admite ENS"
  },
  "ensRegistrationError": {
    "message": "Error en el registro del nombre de ENS"
  },
  "ensUnknownError": {
    "message": "Error al buscar ENS."
  },
  "enterMaxSpendLimit": {
    "message": "Escribir límite máximo de gastos"
  },
  "enterPassword": {
    "message": "Escribir contraseña"
  },
  "enterPasswordContinue": {
    "message": "Escribir contraseña para continuar"
  },
  "errorCode": {
    "message": "Código: $1",
    "description": "Displayed error code for debugging purposes. $1 is the error code"
  },
  "errorDetails": {
    "message": "Detalles del error",
    "description": "Title for collapsible section that displays error details for debugging purposes"
  },
  "errorMessage": {
    "message": "Mensaje: $1",
    "description": "Displayed error message for debugging purposes. $1 is the error message"
  },
  "errorName": {
    "message": "Código: $1",
    "description": "Displayed error name for debugging purposes. $1 is the error name"
  },
  "errorPageMessage": {
    "message": "Vuelva a cargar la página para intentarlo de nuevo o comuníquese con soporte técnico $1.",
    "description": "Message displayed on generic error page in the fullscreen or notification UI, $1 is a clickable link with text defined by the 'here' key. The link will open to a form where users can file support tickets."
  },
  "errorPagePopupMessage": {
    "message": "Cierre la ventana emergente y vuelva a abrirla para intentarlo de nuevo o comuníquese con soporte técnico $1.",
    "description": "Message displayed on generic error page in the popup UI, $1 is a clickable link with text defined by the 'here' key. The link will open to a form where users can file support tickets."
  },
  "errorPageTitle": {
    "message": "MetaMask encontró un error",
    "description": "Title of generic error page"
  },
  "errorStack": {
    "message": "Pila:",
    "description": "Title for error stack, which is displayed for debugging purposes"
  },
  "estimatedProcessingTimes": {
    "message": "Tiempos de procesamiento estimados"
  },
  "ethGasPriceFetchWarning": {
    "message": "Se muestra el precio del gas de respaldo, ya que el servicio para calcular el precio del gas principal no se encuentra disponible en este momento."
  },
  "ethereumPublicAddress": {
    "message": "Dirección pública de Ethereum"
  },
  "etherscan": {
    "message": "Etherscan"
  },
  "etherscanView": {
    "message": "Ver cuenta en Etherscan"
  },
  "etherscanViewOn": {
    "message": "Ver en Etherscan"
  },
  "expandExperience": {
    "message": "Amplíe su experiencia web3"
  },
  "expandView": {
    "message": "Expandir vista"
  },
  "experimental": {
    "message": "Experimental"
  },
  "exportPrivateKey": {
    "message": "Exportar clave privada"
  },
  "externalExtension": {
    "message": "Extensión externa"
  },
  "failed": {
    "message": "Con errores"
  },
  "failedToFetchChainId": {
    "message": "No se pudo capturar el id. de cadena. ¿La dirección URL de RPC es correcta?"
  },
  "failedToFetchTickerSymbolData": {
    "message": "Los datos de verificación del símbolo de teletipo no están disponibles actualmente, asegúrese de que el símbolo que ingresó sea correcto. Tendrá un impacto en las tasas de conversión que vea para esta red"
  },
  "failureMessage": {
    "message": "Se produjo un error y no pudimos completar la acción"
  },
  "fakeTokenWarning": {
    "message": "Cualquiera puede crear un token, incluso crear versiones falsas de tokens existentes. Aprenda más sobre $1"
  },
  "fast": {
    "message": "Rápido"
  },
  "fastest": {
    "message": "El más rápido"
  },
  "feeAssociatedRequest": {
    "message": "Esta solicitud tiene asociada una cuota."
  },
  "fiat": {
    "message": "Fiduciaria",
    "description": "Exchange type"
  },
  "fileImportFail": {
    "message": "¿No funciona la importación del archivo? Haga clic aquí.",
    "description": "Helps user import their account from a JSON file"
  },
  "flaskSnapSettingsCardButtonCta": {
    "message": "Ver detalles",
    "description": "Call to action a user can take to see more information about the Snap that is installed"
  },
  "flaskSnapSettingsCardDateAddedOn": {
    "message": "Añadido el",
    "description": "Start of the sentence describing when and where snap was added"
  },
  "flaskSnapSettingsCardFrom": {
    "message": "de",
    "description": "Part of the sentence describing when and where snap was added"
  },
  "flaskWelcomeUninstall": {
    "message": "le recomendamos que desinstale esta extensión",
    "description": "This request is shown on the Flask Welcome screen. It is intended for non-developers, and will be bolded."
  },
  "flaskWelcomeWarning1": {
    "message": "Flask es para que los desarrolladores experimenten con nuevas API inestables. A menos que usted sea desarrollador o probador beta, 1$.",
    "description": "This is a warning shown on the Flask Welcome screen, intended to encourage non-developers not to proceed any further. $1 is the bolded message 'flaskWelcomeUninstall'"
  },
  "flaskWelcomeWarning2": {
    "message": "No garantizamos la seguridad o estabilidad de esta extensión. Las nuevas API ofrecidas por Flask no están protegidas contra los ataques de phishing, lo que significa que cualquier sitio o snap que requiera Flask podría ser un intento malicioso de robar sus activos.",
    "description": "This explains the risks of using MetaMask Flask"
  },
  "flaskWelcomeWarning3": {
    "message": "Todas las API de Flask son experimentales. Se pueden cambiar o eliminadar sin previo aviso o pueden permanecer en Flask indefinidamente sin ser migradas a MetaMask estable. Úselas bajo su propia responsabilidad.",
    "description": "This message warns developers about unstable Flask APIs"
  },
  "flaskWelcomeWarningAcceptButton": {
    "message": "Acepto los riesgos",
    "description": "this text is shown on a button, which the user presses to confirm they understand the risks of using Flask"
  },
  "followUsOnTwitter": {
    "message": "Síganos en Twitter"
  },
  "forbiddenIpfsGateway": {
    "message": "Puerta de enlace de IPFS prohibida: especifique una puerta de enlace de CID"
  },
  "forgetDevice": {
    "message": "Olvidar este dispositivo"
  },
  "forgotPassword": {
    "message": "¿Olvidó su contraseña?"
  },
  "from": {
    "message": "De"
  },
  "fromAddress": {
    "message": "De: $1",
    "description": "$1 is the address to include in the From label. It is typically shortened first using shortenAddress"
  },
  "fromTokenLists": {
    "message": "De las listas de tóken: $1"
  },
  "functionApprove": {
    "message": "Función: Aprobar"
  },
  "functionType": {
    "message": "Tipo de función"
  },
  "gas": {
    "message": "Gas"
  },
  "gasDisplayAcknowledgeDappButtonText": {
    "message": "Editar tarifa de gas sugerida"
  },
  "gasDisplayDappWarning": {
    "message": "Esta tarifa de gas ha sido sugerida por $1. Anularla puede causar un problema con su transacción. Comuníquese con $1 si tiene preguntas.",
    "description": "$1 represents the Dapp's origin"
  },
  "gasEstimatesUnavailableWarning": {
    "message": "Nuestras estimaciones bajas, medias y altas no están disponibles."
  },
  "gasFee": {
    "message": "Cuota de gas"
  },
  "gasLimit": {
    "message": "Límite de gas"
  },
  "gasLimitInfoTooltipContent": {
    "message": "El límite de gas es la cantidad máxima de unidades de gas que está dispuesto a gastar."
  },
  "gasLimitRecommended": {
    "message": "El límite de gas recomendado es de $1. Si el límite de gas está por debajo de ese nivel, puede fallar."
  },
  "gasLimitTooLow": {
    "message": "El límite de gas debe ser al menos 21 000"
  },
  "gasLimitTooLowWithDynamicFee": {
    "message": "El límite de gas debe ser al menos $1",
    "description": "$1 is the custom gas limit, in decimal."
  },
  "gasLimitV2": {
    "message": "Límite de gas"
  },
  "gasOption": {
    "message": "Opción de gas"
  },
  "gasPrice": {
    "message": "Precio de gas (GWEI)"
  },
  "gasPriceExcessive": {
    "message": "Su cuota de gas es demasiado alta. Considere reducir el importe."
  },
  "gasPriceExcessiveInput": {
    "message": "El precio del gas es excesivo"
  },
  "gasPriceExtremelyLow": {
    "message": "Precio de gas extremadamente bajo"
  },
  "gasPriceFetchFailed": {
    "message": "Se produjo un error al calcular el precio del gas debido a una falla en la red."
  },
  "gasPriceInfoTooltipContent": {
    "message": "El precio de gas especifica la cantidad de ethers que está dispuesto a pagar por cada unidad de gas."
  },
  "gasTimingHoursShort": {
    "message": "$1 horas",
    "description": "$1 represents a number of hours"
  },
  "gasTimingMinutes": {
    "message": "$1 minutos",
    "description": "$1 represents a number of minutes"
  },
  "gasTimingMinutesShort": {
    "message": "$1 min",
    "description": "$1 represents a number of minutes"
  },
  "gasTimingNegative": {
    "message": "Quizás en $1",
    "description": "$1 represents an amount of time"
  },
  "gasTimingPositive": {
    "message": "Probablemente en < $1",
    "description": "$1 represents an amount of time"
  },
  "gasTimingSeconds": {
    "message": "$1 segundos",
    "description": "$1 represents a number of seconds"
  },
  "gasTimingSecondsShort": {
    "message": "$1 s",
    "description": "$1 represents a number of seconds"
  },
  "gasTimingVeryPositive": {
    "message": "Muy probable en < $1",
    "description": "$1 represents an amount of time"
  },
  "gasUsed": {
    "message": "Gas usado"
  },
  "gdprMessage": {
    "message": "Estos datos son agregados y, por lo tanto, son anónimos para los fines del Reglamento General de Protección de Datos (UE) 2016/679. Para obtener más información relacionada con nuestras prácticas de seguridad, consulte $1.",
    "description": "$1 refers to the gdprMessagePrivacyPolicy message, the translation of which is meant to be used exclusively in the context of gdprMessage"
  },
  "gdprMessagePrivacyPolicy": {
    "message": "Política de privacidad aquí",
    "description": "this translation is intended to be exclusively used as the replacement for the $1 in the gdprMessage translation"
  },
  "general": {
    "message": "General"
  },
  "getEther": {
    "message": "Obtener ether"
  },
  "getEtherFromFaucet": {
    "message": "Obtener ether de un faucet para $1",
    "description": "Displays network name for Ether faucet"
  },
  "getStarted": {
    "message": "Empezar"
  },
  "goBack": {
    "message": "Volver"
  },
  "goerli": {
    "message": "Red de prueba Goerli"
  },
  "gotIt": {
    "message": "Entendido"
  },
  "grantedToWithColon": {
    "message": "Concedido a:"
  },
  "gwei": {
    "message": "GWEI"
  },
  "happyToSeeYou": {
    "message": "Nos alegra verlo."
  },
  "hardware": {
    "message": "Hardware"
  },
  "hardwareWalletConnected": {
    "message": "Cartera de hardware conectada"
  },
  "hardwareWalletLegacyDescription": {
    "message": "(antiguo)",
    "description": "Text representing the MEW path"
  },
  "hardwareWalletSupportLinkConversion": {
    "message": "Haga clic aquí"
  },
  "hardwareWallets": {
    "message": "Conectar una cartera de hardware"
  },
  "hardwareWalletsMsg": {
    "message": "Seleccione una cartera de hardware que desee usar con MetaMask."
  },
  "here": {
    "message": "aquí",
    "description": "as in -click here- for more information (goes with troubleTokenBalances)"
  },
  "hexData": {
    "message": "Datos hexadecimales"
  },
  "hide": {
    "message": "Ocultar"
  },
  "hideSeedPhrase": {
    "message": "Ocultar frase inicial"
  },
  "hideToken": {
    "message": "Ocultar token"
  },
  "hideTokenPrompt": {
    "message": "¿Ocultar token?"
  },
  "hideTokenSymbol": {
    "message": "Ocultar $1",
    "description": "$1 is the symbol for a token (e.g. 'DAI')"
  },
  "hideZeroBalanceTokens": {
    "message": "Ocultar tokens sin saldo"
  },
  "high": {
    "message": "Agresivo"
  },
  "highGasSettingToolTipMessage": {
    "message": "Alta probabilidad, incluso en mercados volátiles. Use $1 para cubrir aumentos repentinos en el tráfico de la red debido a cosas como caídas de NFT populares.",
    "description": "$1 is key 'high' (text: 'Aggressive') separated here so that it can be passed in with bold fontweight"
  },
  "highLowercase": {
    "message": "alto"
  },
  "history": {
    "message": "Historial"
  },
  "import": {
    "message": "Importar",
    "description": "Button to import an account from a selected file"
  },
  "importAccount": {
    "message": "Importar cuenta"
  },
  "importAccountError": {
    "message": "Error al importar la cuenta."
  },
  "importAccountMsg": {
    "message": " Las cuentas importadas no se asociarán con la frase secreta de recuperación de la cuenta original de MetaMask. Más información sobre las cuentas importadas "
  },
  "importAccountSeedPhrase": {
    "message": "Importar una cuenta con la frase secreta de recuperación"
  },
  "importMyWallet": {
    "message": "Importar Mi cartera"
  },
  "importNFT": {
    "message": "Agregar NFT"
  },
  "importNFTAddressToolTip": {
    "message": "En OpenSea, por ejemplo, en la página de NFT en Detalles, hay un un vínculo azul etiquetado como 'Dirección del contrato'. Si haces clic en esto, te llevará a la dirección del contrato en Etherscan; en la parte superior izquierda de esa página, debe haber un icono etiquetado como 'Contrato' y, a la derecha, una larga cadena de letras y números. Esta es la dirección del contrato que creó tu NFT. Haz clic en el icono de 'copiar' que aparece a la derecha de la dirección, y la tendrás en el portapapeles."
  },
  "importNFTPage": {
    "message": "Importar página de NFT"
  },
  "importNFTTokenIdToolTip": {
    "message": "El ID de un coleccionable es un identificador único, ya que no hay dos NFT iguales. Nuevamente, en OpenSea este número está en 'Detalles'. Anótalo o cópialo en tu portapapeles."
  },
  "importNFTs": {
    "message": "AGREGAR NFT"
  },
  "importTokenQuestion": {
    "message": "¿Desea importar el token?"
  },
  "importTokenWarning": {
    "message": "Toda persona puede crear un token con cualquier nombre, incluso versiones falsas de tokens existentes. ¡Agréguelo y realice transacciones bajo su propio riesgo!"
  },
  "importTokens": {
    "message": "agregar activo"
  },
  "importTokensCamelCase": {
    "message": "AGREGAR TOKENS"
  },
  "importWallet": {
    "message": "Importar cartera"
  },
  "importYourExisting": {
    "message": "Importar la cartera existente con una frase secreta de recuperación"
  },
  "imported": {
    "message": "Importado",
    "description": "status showing that an account has been fully loaded into the keyring"
  },
  "infuraBlockedNotification": {
    "message": "MetaMask no se pudo conectar al host de la cadena de bloques. Revise las razones posibles $1.",
    "description": "$1 is a clickable link with with text defined by the 'here' key"
  },
  "initialTransactionConfirmed": {
    "message": "La red confirmó la transacción inicial. Haga clic en Aceptar para volver."
  },
  "insufficientBalance": {
    "message": "Saldo insuficiente."
  },
  "insufficientCurrencyBuyOrDeposit": {
    "message": "No tiene suficiente $1 en su cuenta para pagar las tarifas de transacción en la red de $2. $3 o deposite desde otra cuenta.",
    "description": "$1 is the native currency of the network, $2 is the name of the current network, $3 is the key 'buy' + the ticker symbol of the native currency of the chain wrapped in a button"
  },
  "insufficientCurrencyDeposit": {
    "message": "No tiene suficiente $1 en su cuenta para pagar las tarifas de transacción en la red de $2. Deposite $1 desde otra cuenta.",
    "description": "$1 is the native currency of the network, $2 is the name of the current network"
  },
  "insufficientFunds": {
    "message": "Fondos insuficientes."
  },
  "insufficientFundsForGas": {
    "message": "Fondos insuficientes para el gas"
  },
  "insufficientTokens": {
    "message": "Tokens insuficientes."
  },
  "invalidAddress": {
    "message": "Dirección no válida"
  },
  "invalidAddressRecipient": {
    "message": "La dirección del destinatario no es válida"
  },
  "invalidAddressRecipientNotEthNetwork": {
    "message": "No es una red ETH; configurar en minúsculas"
  },
  "invalidAssetType": {
    "message": "Este activo es un NFT y debe volver a añadirse en la página de Importar NFTs que se encuentra en la pestaña de NFTs"
  },
  "invalidBlockExplorerURL": {
    "message": "Dirección URL del explorador de bloques no válida"
  },
  "invalidChainIdTooBig": {
    "message": "Identificador de cadena no válido. El identificador de cadena es demasiado grande."
  },
  "invalidCustomNetworkAlertContent1": {
    "message": "Es necesario volver a especificar el id. de la cadena para la red virtual “$1”.",
    "description": "$1 is the name/identifier of the network."
  },
  "invalidCustomNetworkAlertContent2": {
    "message": "Para protegerlo de proveedores de red malintencionados o defectuosos, ahora se requieren id. de cadena para todas las redes personalizadas."
  },
  "invalidCustomNetworkAlertContent3": {
    "message": "Vaya a Configuración > Red y especifique el id. de cadena. Puede encontrar los id. de cadena de las redes más populares en $1.",
    "description": "$1 is a link to https://chainid.network"
  },
  "invalidCustomNetworkAlertTitle": {
    "message": "Red personalizada no válida"
  },
  "invalidHexNumber": {
    "message": "Número hexadecimal no válido."
  },
  "invalidHexNumberLeadingZeros": {
    "message": "Número hexadecimal no válido. Quite todos los ceros iniciales."
  },
  "invalidIpfsGateway": {
    "message": "Puerta de enlace de IPFS no válida: el valor debe ser una dirección URL válida"
  },
  "invalidNumber": {
    "message": "Número no válido. Escriba un número decimal o un número hexadecimal con el prefijo “0x”."
  },
  "invalidNumberLeadingZeros": {
    "message": "Número no válido. Quite todos los ceros iniciales."
  },
  "invalidRPC": {
    "message": "Dirección URL de RPC no válida"
  },
  "invalidSeedPhrase": {
    "message": "Frase secreta de recuperación no válida"
  },
  "ipfsGateway": {
    "message": "Puerta de enlace de IPFS"
  },
  "ipfsGatewayDescription": {
    "message": "Escriba la dirección URL de la puerta de enlace de IPFS CID para usar la resolución de contenido de ENS."
  },
  "jazzAndBlockies": {
    "message": "Jazzicons y Blockies son dos estilos distintos de íconos únicos que pueden ayudarlo a identificar rápidamente una cuenta."
  },
  "jazzicons": {
    "message": "Jazzicons"
  },
  "jsDeliver": {
    "message": "jsDeliver"
  },
  "jsonFile": {
    "message": "Archivo JSON",
    "description": "format for importing an account"
  },
  "keystone": {
    "message": "Keystone"
  },
  "keystoneTutorial": {
    "message": " (Tutoriales)"
  },
  "knownAddressRecipient": {
    "message": "Dirección de contrato conocida."
  },
  "knownTokenWarning": {
    "message": "Esta acción editará tokens que ya estén enumerados en la cartera y que se pueden usar para engañarlo. Apruebe solo si está seguro de que quiere cambiar lo que representan estos tokens."
  },
  "kovan": {
    "message": "Red de prueba Kovan"
  },
  "lastConnected": {
    "message": "Última conexión"
  },
  "learmMoreAboutGas": {
    "message": "¿Quiere $1 sobre el gas?"
  },
  "learnCancelSpeeedup": {
    "message": "Aprenda cómo $1",
    "description": "$1 is link to cancel or speed up transactions"
  },
  "learnMore": {
    "message": "Más información"
  },
  "learnMoreUpperCase": {
    "message": "Más información"
  },
  "learnScamRisk": {
    "message": "estafas y riesgos en seguridad."
  },
  "ledgerAccountRestriction": {
    "message": "Debe usar su última cuenta antes de poder agregar una nueva."
  },
  "ledgerConnectionInstructionCloseOtherApps": {
    "message": "Cierre cualquier otro software conectado a su dispositivo y haga clic aquí para actualizar."
  },
  "ledgerConnectionInstructionHeader": {
    "message": "Antes de hacer clic en Confirmar:"
  },
  "ledgerConnectionInstructionStepFour": {
    "message": "Habilite \"datos de contrato inteligente\" o \"firma ciega\" en su dispositivo Ledger"
  },
  "ledgerConnectionInstructionStepOne": {
    "message": "Habilite el uso de Ledger Live en Configuración > Avanzada"
  },
  "ledgerConnectionInstructionStepThree": {
    "message": "Conecte su dispositivo Ledger y seleccione la aplicación Ethereum"
  },
  "ledgerConnectionInstructionStepTwo": {
    "message": "Abra y desbloquee la aplicación Ledger Live"
  },
  "ledgerConnectionPreferenceDescription": {
    "message": "Personalice la forma de conectar su Ledger a MetaMask. Se recomienda $1, pero hay otras opciones disponibles. Lea más aquí: $2",
    "description": "A description that appears above a dropdown where users can select between up to three options - Ledger Live, U2F or WebHID - depending on what is supported in their browser. $1 is the recommended browser option, it will be either WebHID or U2f. $2 is a link to an article where users can learn more, but will be the translation of the learnMore message."
  },
  "ledgerDeviceOpenFailureMessage": {
    "message": "El dispositivo Ledger no pudo abrirse. Su Ledger podría estar conectado a otro software. Cierre Ledger Live u otras aplicaciones conectadas a su dispositivo Ledger, e intente conectarse de nuevo."
  },
  "ledgerLive": {
    "message": "Ledger Live",
    "description": "The name of a desktop app that can be used with your ledger device. We can also use it to connect a users Ledger device to MetaMask."
  },
  "ledgerLiveApp": {
    "message": "Aplicación de Ledger Live"
  },
  "ledgerLocked": {
    "message": "No se pudo establecer la conexión con el dispositivo Ledger. Asegúrese de que el dispositivo está desbloqueado y que la aplicación de Ethereum está abierta."
  },
  "ledgerTimeout": {
    "message": "Ledger Live tardó mucho en responder o se excedió el tiempo de espera de la conexión. Asegúrese de que la aplicación de Ledger Live está abierta y que su dispositivo está desbloqueado."
  },
  "ledgerTransportChangeWarning": {
    "message": "Si su aplicación Ledger Live está abierta, desconecte todas las conexiones abiertas de Ledger Live y cierre la aplicación."
  },
  "ledgerWebHIDNotConnectedErrorMessage": {
    "message": "El dispositivo Ledger no se ha conectado. Si desea conectar su Ledger, haga clic de nuevo en 'Continuar' y apruebe la conexión HID",
    "description": "An error message shown to the user during the hardware connect flow."
  },
  "letsGoSetUp": {
    "message": "Sí, vamos a establecer la configuración."
  },
  "levelArrow": {
    "message": "flecha de nivel"
  },
  "likeToImportTokens": {
    "message": "¿Le gustaría agregar estos tokens?"
  },
  "link": {
    "message": "Vínculo"
  },
  "links": {
    "message": "Vínculos"
  },
  "loadMore": {
    "message": "Cargar más"
  },
  "loading": {
    "message": "Cargando…"
  },
  "loadingNFTs": {
    "message": "Cargando NFT..."
  },
  "loadingTokens": {
    "message": "Cargando tokens…"
  },
  "localhost": {
    "message": "Host local 8545"
  },
  "lock": {
    "message": "Bloquear"
  },
  "lockTimeTooGreat": {
    "message": "El tiempo de bloqueo es demasiado largo"
  },
  "logo": {
    "message": "Logo de $1",
    "description": "$1 is the name of the ticker"
  },
  "low": {
    "message": "Bajo"
  },
  "lowGasSettingToolTipMessage": {
    "message": "Utilice $1 para esperar un precio más bajo. Las estimaciones de tiempo son mucho menos precisas ya que los precios son algo imprevisibles.",
    "description": "$1 is key 'low' separated here so that it can be passed in with bold fontweight"
  },
  "lowLowercase": {
    "message": "bajo"
  },
  "lowPriorityMessage": {
    "message": "Las transacciones futuras se pondrán en espera después de esta."
  },
  "mainnet": {
    "message": "Red principal de Ethereum"
  },
  "mainnetToken": {
    "message": "Esta dirección coincide con una dirección conocida de token en la Mainnet de Ethereum. Vuelve a comprobar la dirección del contrato y la red correspondiente al token que intentas añadir."
  },
  "makeAnotherSwap": {
    "message": "Crear un nuevo canje"
  },
  "makeSureNoOneWatching": {
    "message": "Asegúrese de que no haya nadie mirando la pantalla",
    "description": "Warning to users to be care while creating and saving their new Secret Recovery Phrase"
  },
  "malformedData": {
    "message": "Datos con formato incorrecto"
  },
  "manageSnaps": {
    "message": "Administre sus complementos instalados"
  },
  "max": {
    "message": "Máx."
  },
  "maxBaseFee": {
    "message": "Tarifa base máxima"
  },
  "maxFee": {
    "message": "Tarifa máxima"
  },
  "maxPriorityFee": {
    "message": "Tarifa máxima de prioridad"
  },
  "medium": {
    "message": "Mercado"
  },
  "mediumGasSettingToolTipMessage": {
    "message": "Utilice $1 para un procesamiento rápido al precio actual del mercado.",
    "description": "$1 is key 'medium' (text: 'Market') separated here so that it can be passed in with bold fontweight"
  },
  "memo": {
    "message": "memorándum"
  },
  "memorizePhrase": {
    "message": "Memorice esta frase."
  },
  "message": {
    "message": "Mensaje"
  },
  "metaMaskConnectStatusParagraphOne": {
    "message": "Ahora tiene más control sobre las conexiones de su cuenta en MetaMask."
  },
  "metaMaskConnectStatusParagraphThree": {
    "message": "Haga clic en él para administrar las cuentas conectadas."
  },
  "metaMaskConnectStatusParagraphTwo": {
    "message": "El botón de estado de la conexión muestra si el sitio web que visita está conectado a la cuenta seleccionada actualmente."
  },
  "metamaskDescription": {
    "message": "Conectándolo a Ethereum y a la Web descentralizada."
  },
  "metamaskSwapsOfflineDescription": {
    "message": "MetaMask Swaps está en mantenimiento. Vuelva a comprobarlo más tarde."
  },
  "metamaskVersion": {
    "message": "Versión de MetaMask"
  },
  "metametricsCommitmentsAllowOptOut": {
    "message": "Permitirle siempre optar por no participar a través de Configuración"
  },
  "metametricsCommitmentsAllowOptOut2": {
    "message": "Siempre podrá excluirse a través de la Configuración"
  },
  "metametricsCommitmentsBoldNever": {
    "message": "Nunca",
    "description": "This string is localized separately from some of the commitments so that we can bold it"
  },
  "metametricsCommitmentsIntro": {
    "message": "MetaMask…"
  },
  "metametricsCommitmentsNeverCollect": {
    "message": "Nunca recopilará claves, direcciones, transacciones, saldos, hashes o cualquier otra información personal"
  },
  "metametricsCommitmentsNeverCollectIP": {
    "message": "$1 recopilará su dirección IP completa",
    "description": "The $1 is the bolded word 'Never', from 'metametricsCommitmentsBoldNever'"
  },
  "metametricsCommitmentsNeverCollectKeysEtc": {
    "message": "$1 recopilará claves, direcciones, transacciones, saldos, hashes o cualquier otra información personal",
    "description": "The $1 is the bolded word 'Never', from 'metametricsCommitmentsBoldNever'"
  },
  "metametricsCommitmentsNeverIP": {
    "message": "Nunca recolectará su dirección IP completa"
  },
  "metametricsCommitmentsNeverSell": {
    "message": "Nunca venderá datos con afán de lucro. ¡Jamás!"
  },
  "metametricsCommitmentsNeverSellDataForProfit": {
    "message": "$1 venderá datos con afán de lucro. ¡Jamás!",
    "description": "The $1 is the bolded word 'Never', from 'metametricsCommitmentsBoldNever'"
  },
  "metametricsCommitmentsSendAnonymizedEvents": {
    "message": "Enviar eventos de vistas de página y clics anónimos"
  },
  "metametricsHelpImproveMetaMask": {
    "message": "Ayúdenos a mejorar MetaMask"
  },
  "metametricsOptInDescription": {
    "message": "A MetaMask le gustaría recopilar datos de uso para entender mejor cómo los usuarios interactúan con la extensión. Estos datos se usarán para mejorar de manera continua la usabilidad y la experiencia de usuario de nuestro producto y del ecosistema de Ethereum."
  },
  "metametricsOptInDescription2": {
    "message": "Nos gustaría recopilar datos básicos de uso para mejorar la usabilidad de nuestro producto.  Estos indicadores..."
  },
  "metametricsTitle": {
    "message": "Únase a más de 6 millones de usuarios para mejorar MetaMask"
  },
  "mismatchedChain": {
    "message": "Los detalles de la red de este identificador de cadena no coinciden con nuestros registros. Antes de continuar, le recomendamos que $1.",
    "description": "$1 is a clickable link with text defined by the 'mismatchedChainLinkText' key"
  },
  "mismatchedChainLinkText": {
    "message": "verifique los detalles de la red",
    "description": "Serves as link text for the 'mismatchedChain' key. This text will be embedded inside the translation for that key."
  },
  "missingNFT": {
    "message": "¿No ve su NFT?"
  },
  "missingSetting": {
    "message": "¿No puede encontrar un ajuste?"
  },
  "missingSettingRequest": {
    "message": "Solicítelo aquí"
  },
  "missingToken": {
    "message": "¿No ve su token?"
  },
  "mobileSyncWarning": {
    "message": "La función 'Sincronizar con la extensión' está temporalmente desactivada. Si desea utilizar su cartera de extensión en MetaMask móvil, haga lo siguiente en la aplicación móvil: vuelva a las opciones de configuración de la cartera y seleccione la opción 'Importar con frase secreta de recuperación'. Use la frase secreta de su cartera de extensión para importar su cartera al móvil."
  },
  "mustSelectOne": {
    "message": "Debe seleccionar al menos 1 token."
  },
  "myAccounts": {
    "message": "Mis cuentas"
  },
  "name": {
    "message": "Nombre"
  },
  "needCryptoInWallet": {
    "message": "Para interactuar con aplicaciones descentralizadas usando MetaMask, necesitará $1 en su billetera.",
    "description": "$1 represents the cypto symbol to be purchased"
  },
  "needHelp": {
    "message": "¿Necesita ayuda? Comuníquese con $1",
    "description": "$1 represents `needHelpLinkText`, the text which goes in the help link"
  },
  "needHelpFeedback": {
    "message": "Comparta su opinión"
  },
  "needHelpLinkText": {
    "message": "Soporte de MetaMask"
  },
  "needHelpSubmitTicket": {
    "message": "Enviar un ticket"
  },
  "needImportFile": {
    "message": "Debe seleccionar un archivo para la importación.",
    "description": "User is important an account and needs to add a file to continue"
  },
  "negativeETH": {
    "message": "No se pueden enviar cantidades negativas de ETH."
  },
  "network": {
    "message": "Red:"
  },
  "networkDetails": {
    "message": "Detalles de la red"
  },
  "networkIsBusy": {
    "message": "La red está ocupada. Los precios del gas son altos y las estimaciones son menos precisas."
  },
  "networkName": {
    "message": "Nombre de la red"
  },
  "networkNameAvalanche": {
    "message": "Avalanche"
  },
  "networkNameBSC": {
    "message": "BSC"
  },
  "networkNameDefinition": {
    "message": "El nombre asociado a esta red."
  },
  "networkNameEthereum": {
    "message": "Ethereum"
  },
  "networkNamePolygon": {
    "message": "Polygon"
  },
  "networkNameRinkeby": {
    "message": "Rinkeby"
  },
  "networkNameTestnet": {
    "message": "Red de prueba"
  },
  "networkSettingsChainIdDescription": {
    "message": "El id. de la cadena se usa para firmar transacciones. Debe coincidir con el id. de la cadena que devuelve la red. Puede escribir un número decimal o un número hexadecimal con el prefijo “0x”, pero el número se mostrará en decimal."
  },
  "networkStatus": {
    "message": "Estado de la red"
  },
  "networkStatusBaseFeeTooltip": {
    "message": "La tarifa base la fija la red y cambia cada 13-14 segundos. Nuestras opciones $1 y $2 dan cuenta de los aumentos repentinos.",
    "description": "$1 and $2 are bold text for Medium and Aggressive respectively."
  },
  "networkStatusPriorityFeeTooltip": {
    "message": "Rango de tarifas de prioridad (también llamada “propina del minero”): esto va directamente a los mineros para incentivarlos a priorizar su transacción."
  },
  "networkStatusStabilityFeeTooltip": {
    "message": "Las tarifas del gas son de $1 en relación con las últimas 72 horas.",
    "description": "$1 is networks stability value - stable, low, high"
  },
  "networkURL": {
    "message": "Dirección URL de la red"
  },
  "networkURLDefinition": {
    "message": "La dirección URL que se utilizó para acceder a esta red."
  },
  "networks": {
    "message": "Redes"
  },
  "nevermind": {
    "message": "No es importante"
  },
  "newAccount": {
    "message": "Cuenta nueva"
  },
  "newAccountDetectedDialogMessage": {
    "message": "Se detectó una dirección nueva. Haga clic aquí para agregarla a la libreta de direcciones."
  },
  "newAccountNumberName": {
    "message": "Cuenta $1",
    "description": "Default name of next account to be created on create account screen"
  },
  "newCollectibleAddedMessage": {
    "message": "¡El coleccionable fue añadido con éxito!"
  },
  "newContact": {
    "message": "Contacto nuevo"
  },
  "newContract": {
    "message": "Contrato nuevo"
  },
  "newNFTDetectedMessage": {
    "message": "Permita que MetaMask detecte de forma automática los NFT de Opensea y los muestre en su cartera."
  },
  "newNFTsDetected": {
    "message": "¡Nuevo! Detección NFT"
  },
  "newNetworkAdded": {
    "message": "¡\"$1\" se añadió con éxito!"
  },
  "newPassword": {
    "message": "Contraseña nueva (mín. de 8 caracteres)"
  },
  "newToMetaMask": {
    "message": "¿Es nuevo en MetaMask?"
  },
  "newTotal": {
    "message": "Total nuevo"
  },
  "newTransactionFee": {
    "message": "Cuota de transacción nueva"
  },
  "newValues": {
    "message": "nuevos valores"
  },
  "next": {
    "message": "Siguiente"
  },
  "nextNonceWarning": {
    "message": "El nonce es superior al nonce sugerido de $1",
    "description": "The next nonce according to MetaMask's internal logic"
  },
  "nftTokenIdPlaceholder": {
    "message": "Ingresa el ID del token"
  },
  "nfts": {
    "message": "NFT"
  },
  "nickname": {
    "message": "Apodo"
  },
  "noAccountsFound": {
    "message": "No se encuentran cuentas para la consulta de búsqueda determinada"
  },
  "noAddressForName": {
    "message": "No se estableció ninguna dirección para este nombre."
  },
  "noAlreadyHaveSeed": {
    "message": "No, ya tengo una frase secreta de recuperación"
  },
  "noConversionDateAvailable": {
    "message": "No hay fecha de conversión de moneda disponible"
  },
  "noConversionRateAvailable": {
    "message": "No hay tasa de conversión disponible"
  },
  "noNFTs": {
    "message": "No hay ningún NFT aún"
  },
  "noSnaps": {
    "message": "No hay complementos instalados"
  },
  "noThanks": {
    "message": "No, gracias"
  },
  "noThanksVariant2": {
    "message": "No, gracias."
  },
  "noTransactions": {
    "message": "No tiene transacciones"
  },
  "noWebcamFound": {
    "message": "No se encontró la cámara web del equipo. Vuelva a intentarlo."
  },
  "noWebcamFoundTitle": {
    "message": "No se encontró cámara web"
  },
  "nonce": {
    "message": "Mientras tanto"
  },
  "nonceField": {
    "message": "Personalizar nonce de transacción"
  },
  "nonceFieldDescription": {
    "message": "Active esta opción para cambiar el nonce (número de transacción) en las pantallas de confirmación. Esta es una función avanzada, úsela con precaución."
  },
  "nonceFieldHeading": {
    "message": "Nonce personalizado"
  },
  "notBusy": {
    "message": "No ocupado"
  },
  "notCurrentAccount": {
    "message": "¿Esta es la cuenta correcta? Es distinta de la cuenta seleccionada actualmente en la cartera"
  },
  "notEnoughGas": {
    "message": "No hay gas suficiente"
  },
  "notifications10ActionText": {
    "message": "Vaya a configuración",
    "description": "The 'call to action' on the button, or link, of the 'Visit in settings' notification. Upon clicking, users will be taken to settings page."
  },
  "notifications10DescriptionOne": {
    "message": "En este momento, la detección mejorada de token está disponible en las redes Ethereum Mainnet, Polygon, BSC y Avalanche. ¡Y habrá más!"
  },
  "notifications10DescriptionThree": {
    "message": "La función de detección de tóken está ACTIVADA de forma predeterminada. Pero puede desactivarla en Configuración."
  },
  "notifications10DescriptionTwo": {
    "message": "Obtenemos los tokens de listas de tokens de terceros. Los tokens enumerados en más de dos listas de tokens se detectarán automáticamente."
  },
  "notifications10Title": {
    "message": "Ya llegó la detección mejorada de tokens"
  },
  "notifications11Description": {
    "message": "Cualquier persona puede crear los tokens, y estos pueden tener nombres duplicados. Si ve aparecer un token en el que no confía o con el que no ha interactuado, es más seguro que no confíe en él."
  },
  "notifications11Title": {
    "message": "Riesgos de estafa y seguridad"
  },
  "notifications12ActionText": {
    "message": "Habilitar modo oscuro"
  },
<<<<<<< HEAD
  "notifications12Description": {
    "message": "Se habilitará el modo oscuro para los nuevos usuarios según las preferencias de su sistema. Para usuarios existentes, habilite el modo oscuro de forma manual en Configuración -> Experimental."
=======
  "notBusy": {
    "message": "No ocupado"
  },
  "notCurrentAccount": {
    "message": "¿Esta es la cuenta correcta? Es distinta de la cuenta seleccionada actualmente en la cartera"
>>>>>>> 78682ea9
  },
  "notifications12Title": {
    "message": "¿Cuándo estará disponible el modo oscuro? ¡Ahora! 🕶️🦊"
  },
  "notifications10ActionText": {
    "message": "Vaya a configuración",
    "description": "The 'call to action' on the button, or link, of the 'Visit in settings' notification. Upon clicking, users will be taken to settings page."
  },
  "notifications10DescriptionOne": {
    "message": "En este momento, la detección mejorada de token está disponible en las redes Ethereum Mainnet, Polygon, BSC y Avalanche. ¡Y habrá más!"
  },
  "notifications10DescriptionThree": {
    "message": "La función de detección de tóken está ACTIVADA de forma predeterminada. Pero puede desactivarla en Configuración."
  },
  "notifications10DescriptionTwo": {
    "message": "Obtenemos los tokens de listas de tokens de terceros. Los tokens enumerados en más de dos listas de tokens se detectarán automáticamente."
  },
  "notifications10Title": {
    "message": "Ya llegó la detección mejorada de tokens"
  },
  "notifications11Description": {
    "message": "Cualquier persona puede crear los tokens, y estos pueden tener nombres duplicados. Si ve aparecer un token en el que no confía o con el que no ha interactuado, es más seguro que no confíe en él."
  },
  "notifications11Title": {
    "message": "Riesgos de estafa y seguridad"
  },
  "notifications12ActionText": {
    "message": "Habilitar modo oscuro"
  },
  "notifications12Description": {
    "message": "Se habilitará el modo oscuro para los nuevos usuarios según las preferencias de su sistema. Para usuarios existentes, habilite el modo oscuro de forma manual en Configuración -> Experimental."
  },
  "notifications12Title": {
    "message": "¿Cuándo estará disponible el modo oscuro? ¡Ahora! 🕶️🦊"
  },
  "notifications1Description": {
    "message": "Los usuarios de la aplicación móvil de MetaMask ahora pueden canjear tokens en su cartera móvil. Escanee el código QR para obtener la aplicación móvil y comience a canjear.",
    "description": "Description of a notification in the 'See What's New' popup. Describes the swapping on mobile feature."
  },
  "notifications1Title": {
    "message": "¡El canje en dispositivos móviles ya está aquí!",
    "description": "Title for a notification in the 'See What's New' popup. Tells users that they can now use MetaMask Swaps on Mobile."
  },
  "notifications3ActionText": {
    "message": "Leer más",
    "description": "The 'call to action' on the button, or link, of the 'Stay secure' notification. Upon clicking, users will be taken to a page about security on the metamask support website."
  },
  "notifications3Description": {
    "message": "Manténgase al día con las mejores prácticas de seguridad de MetaMask y reciba los últimos consejos sobre seguridad del soporte técnico oficial de MetaMask.",
    "description": "Description of a notification in the 'See What's New' popup. Describes the information they can get on security from the linked support page."
  },
  "notifications3Title": {
    "message": "Mantenerse protegido",
    "description": "Title for a notification in the 'See What's New' popup. Encourages users to consider security."
  },
  "notifications4ActionText": {
    "message": "Iniciar canje",
    "description": "The 'call to action' on the button, or link, of the 'Swap on Binance Smart Chain!' notification. Upon clicking, users will be taken to a page where then can swap tokens on Binance Smart Chain."
  },
  "notifications4Description": {
    "message": "Obtenga los mejores precios en los canjes de tokens dentro de su cartera. MetaMask ahora lo conecta con varios agregadores de intercambio descentralizado y creadores de mercado profesionales en Binance Smart Chain.",
    "description": "Description of a notification in the 'See What's New' popup."
  },
  "notifications4Title": {
    "message": "Canjear en Binance Smart Chain",
    "description": "Title for a notification in the 'See What's New' popup. Encourages users to do swaps on Binance Smart Chain."
  },
  "notifications5Description": {
    "message": "Su \"frase de recuperación\" ahora se llama \"frase secreta de recuperación.\"",
    "description": "Description of a notification in the 'See What's New' popup. Describes the seed phrase wording update."
  },
  "notifications6DescriptionOne": {
    "message": "A partir de la versión 91 de Chrome, la API que habilitaba nuestro soporte para Ledger (U2F) ya no es compatible con carteras de hardware. MetaMask ha implementado un nuevo soporte para Ledger Live mediante el cual usted puede seguir conectándose a su dispositivo Ledger a través de la aplicación de escritorio Ledger Live.",
    "description": "Description of a notification in the 'See What's New' popup. Describes the Ledger support update."
  },
  "notifications6DescriptionThree": {
    "message": "Cuando interactúe con su cuenta de Ledger a través de MetaMask, se abrirá una nueva pestaña y se le pedirá que abra la aplicación Ledger Live.  Una vez que se abra la aplicación, se le pedirá que otorgue permiso para establecer una conexión WebSocket con su cuenta de MetaMask.  ¡Eso es todo!",
    "description": "Description of a notification in the 'See What's New' popup. Describes the Ledger support update."
  },
  "notifications6DescriptionTwo": {
    "message": "A fin de habilitar el soporte para Live Ledger, haga clic en Configuración > Avanzada > Utilizar Ledger Live.",
    "description": "Description of a notification in the 'See What's New' popup. Describes the Ledger support update."
  },
  "notifications6Title": {
    "message": "Actualización del soporte para Ledger destinada a usuarios de Chrome",
    "description": "Title for a notification in the 'See What's New' popup. Lets users know about the Ledger support update"
  },
  "notifications7DescriptionOne": {
    "message": "MetaMask v10.1.0 incluyó nuevo soporte para las transacciones EIP-1559 al utilizar dispositivos Ledger.",
    "description": "Description of a notification in the 'See What's New' popup. Describes changes for ledger and EIP1559 in v10.1.0"
  },
  "notifications7DescriptionTwo": {
    "message": "Para llevar a cabo transacciones en el Mainnet de Ethereum, asegúrese de que su dispositivo Ledger tenga el último firmware.",
    "description": "Description of a notification in the 'See What's New' popup. Describes the need to update ledger firmware."
  },
  "notifications7Title": {
    "message": "Actualización de firmware de Ledger",
    "description": "Title for a notification in the 'See What's New' popup. Notifies ledger users of the need to update firmware."
  },
  "notifications8ActionText": {
    "message": "Ir a Configuración Avanzada",
    "description": "Description on an action button that appears in the What's New popup. Tells the user that if they click it, they will go to our Advanced Settings page."
  },
  "notifications8DescriptionOne": {
    "message": "A partir de MetaMask v10.4.0, ya no necesita Ledger Live para conectar su dispositivo Ledger a MetaMask.",
    "description": "Description of a notification in the 'See What's New' popup. Describes changes for how Ledger Live is no longer needed to connect the device."
  },
  "notifications8DescriptionTwo": {
    "message": "Para una experiencia más fácil y estable, vaya a la pestaña de Configuración Avanzada y cambie el 'Tipo de Conexión de Ledger Preferida' a 'WebHID'.",
    "description": "Description of a notification in the 'See What's New' popup. Describes how the user can turn off the Ledger Live setting."
  },
  "notifications8Title": {
    "message": "Mejora de la conexión de Ledger",
    "description": "Title for a notification in the 'See What's New' popup. Notifies ledger users that there is an improvement in how they can connect their device."
  },
  "notifications9DescriptionOne": {
    "message": "Ahora le ofrecemos más información en la pestaña \"Datos\" al confirmar las transacciones de contratos inteligentes."
  },
  "notifications9DescriptionTwo": {
    "message": "Ahora puede entender mejor los detalles de la transacción antes de confirmarla y añadir más fácilmente las direcciones de las transacciones a su libreta de direcciones, lo que le ayudará a tomar decisiones seguras e informadas."
  },
  "notifications9Title": {
    "message": "👓 Estamos facilitando la lectura de las transacciones."
  },
  "numberOfNewTokensDetected": {
    "message": "Se encontraron tokens nuevos de $1 en esta cuenta",
    "description": "$1 is the number of new tokens detected"
  },
  "ofTextNofM": {
    "message": "de"
  },
  "off": {
    "message": "Desactivado"
  },
  "offlineForMaintenance": {
    "message": "Sin conexión por mantenimiento"
  },
  "ok": {
    "message": "Aceptar"
  },
  "on": {
    "message": "Activado"
  },
  "onboardingCreateWallet": {
    "message": "Crear una cartera nueva"
  },
  "onboardingImportWallet": {
    "message": "Importar una cartera existente"
  },
  "onboardingPinExtensionBillboardAccess": {
    "message": "Acceso completo"
  },
  "onboardingPinExtensionBillboardDescription": {
    "message": "Estas extensiones pueden ver y cambiar la información"
  },
  "onboardingPinExtensionBillboardDescription2": {
    "message": "en este sitio."
  },
  "onboardingPinExtensionBillboardTitle": {
    "message": "Extensiones"
  },
  "onboardingPinExtensionChrome": {
    "message": "Haga clic en el icono de la extensión del navegador"
  },
  "onboardingPinExtensionDescription": {
    "message": "Ancle MetaMask en su navegador para que sea accesible y las confirmaciones de las transacciones se vean fácilmente."
  },
  "onboardingPinExtensionDescription2": {
    "message": "Para abrir MetaMask haga clic en la extensión y acceda a su cartera con 1 clic."
  },
  "onboardingPinExtensionDescription3": {
    "message": "Haga clic en el icono de la extensión del navegador para tener acceso instantáneo"
  },
  "onboardingPinExtensionLabel": {
    "message": "Ancle MetaMask"
  },
  "onboardingPinExtensionStep1": {
    "message": "1"
  },
  "onboardingPinExtensionStep2": {
    "message": "2"
  },
  "onboardingPinExtensionTitle": {
    "message": "¡Su instalación de MetaMask ha finalizado!"
  },
  "onboardingReturnNotice": {
    "message": "\"$1\" cerrará esta pestaña y lo dirigirá de nuevo a $2",
    "description": "Return the user to the site that initiated onboarding"
  },
  "onboardingShowIncomingTransactionsDescription": {
    "message": "Mostrar las transacciones entrantes en su cartera depende de la comunicación con $1. Etherscan tendrá acceso a su dirección de Ethereum y a su dirección IP. Ver 2$.",
    "description": "$1 is a clickable link with text defined by the 'etherscan' key. $2 is a clickable link with text defined by the 'privacyMsg' key."
  },
  "onboardingUsePhishingDetectionDescription": {
    "message": "Las alertas de detección de phishing se basan en la comunicación con $1. jsDeliver tendrá acceso a su dirección IP. Ver 2$.",
    "description": "The $1 is the word 'jsDeliver', from key 'jsDeliver' and $2 is the words Privacy Policy from key 'privacyMsg', both separated here so that it can be wrapped as a link"
  },
  "onlyAddTrustedNetworks": {
    "message": "Un proveedor de red malintencionado puede mentir sobre el estado de la cadena de bloques y registrar su actividad de red. Agregue solo redes personalizadas de confianza."
  },
  "onlyConnectTrust": {
    "message": "Conéctese solo con sitios de confianza."
  },
  "openFullScreenForLedgerWebHid": {
    "message": "Abra MetaMask en pantalla completa para conectar su Ledger a través de WebHID.",
    "description": "Shown to the user on the confirm screen when they are viewing MetaMask in a popup window but need to connect their ledger via webhid."
  },
  "openSourceCode": {
    "message": "Compruebe el código fuente"
  },
  "optional": {
    "message": "Opcional"
  },
  "optionalWithParanthesis": {
    "message": "(Opcional)"
  },
  "or": {
    "message": "o"
  },
  "origin": {
    "message": "Origen"
  },
  "parameters": {
    "message": "Parámetros"
  },
  "participateInMetaMetrics": {
    "message": "Participar en MetaMetrics"
  },
  "participateInMetaMetricsDescription": {
    "message": "Participe en MetaMetrics para ayudarnos a mejorar MetaMask"
  },
  "password": {
    "message": "Contraseña"
  },
  "passwordNotLongEnough": {
    "message": "La contraseña no es suficientemente larga"
  },
  "passwordSetupDetails": {
    "message": "Esta contraseña desbloqueará su cartera MetaMask solo en este dispositivo. MetaMask no puede recuperar esta contraseña."
  },
  "passwordStrength": {
    "message": "Solidez de la contraseña: $1",
    "description": "Return password strength to the user when user wants to create password."
  },
  "passwordStrengthDescription": {
    "message": "Una contraseña segura puede mejorar la protección de su billetera en caso de que le roben el dispositivo o esté comprometido."
  },
  "passwordTermsWarning": {
    "message": "Entiendo que MetaMask no me puede recuperar esta contraseña. $1"
  },
  "passwordsDontMatch": {
    "message": "Las contraseñas no coinciden"
  },
  "pastePrivateKey": {
    "message": "Pegue aquí la cadena de clave privada:",
    "description": "For importing an account from a private key"
  },
  "pending": {
    "message": "Pendiente"
  },
  "pendingTransactionInfo": {
    "message": "Esta transacción no se procesará hasta que aquella haya finalizado."
  },
  "pendingTransactionMultiple": {
    "message": "Tiene ($1) transacciones pendientes."
  },
  "pendingTransactionSingle": {
    "message": "Tiene (1) transacción pendiente.",
    "description": "$1 is count of pending transactions"
  },
  "permissionRequest": {
    "message": "Solicitud de permiso"
  },
  "permissionRequestCapitalized": {
    "message": "Solicitud de permiso"
  },
  "permission_accessNetwork": {
    "message": "Acceda a Internet.",
    "description": "The description of the `endowment:network-access` permission."
  },
  "permission_accessSnap": {
    "message": "Conéctese al complemento de $1.",
    "description": "The description for the `wallet_snap_*` permission. $1 is the name of the Snap."
  },
  "permission_customConfirmation": {
    "message": "Mostrar una confirmación en MetaMask.",
    "description": "The description for the `snap_confirm` permission"
  },
  "permission_ethereumAccounts": {
    "message": "Ver las direcciones de las cuentas permitidas (requerido)",
    "description": "The description for the `eth_accounts` permission"
  },
  "permission_manageBip44Keys": {
    "message": "Controle sus cuentas y activos \"$1\".",
    "description": "The description for the `snap_getBip44Entropy_*` permission. $1 is the name of a protocol, e.g. 'Filecoin'."
  },
  "permission_manageState": {
    "message": "Almacene y administre sus datos en su dispositivo.",
    "description": "The description for the `snap_manageState` permission"
  },
  "permission_notifications": {
    "message": "Mostrar notificaciones.",
    "description": "The description for the `snap_notify` permission"
  },
  "permission_unknown": {
    "message": "Permiso desconocido: $1",
    "description": "$1 is the name of a requested permission that is not recognized."
  },
  "permissions": {
    "message": "Permisos"
  },
  "personalAddressDetected": {
    "message": "Se detectó una dirección personal. Ingrese la dirección de contrato del token."
  },
  "pleaseConfirm": {
    "message": "Confirmar"
  },
  "plusXMore": {
    "message": "+ $1 más",
    "description": "$1 is a number of additional but unshown items in a list- this message will be shown in place of those items"
  },
  "preferredLedgerConnectionType": {
    "message": "Tipo de conexión de Ledger preferida",
    "description": "A header for a dropdown in the advanced section of settings. Appears above the ledgerConnectionPreferenceDescription message"
  },
  "preparingSwap": {
    "message": "Preparando swap..."
  },
  "prev": {
    "message": "Ant."
  },
  "primaryCurrencySetting": {
    "message": "Moneda principal"
  },
  "primaryCurrencySettingDescription": {
    "message": "Seleccione Nativa para dar prioridad a mostrar los valores en la moneda nativa de la cadena (p. ej., ETH). Seleccione Fiduciaria para dar prioridad a mostrar los valores en la moneda fiduciaria seleccionada."
  },
  "priorityFee": {
    "message": "Tarifa de prioridad"
  },
  "priorityFeeProperCase": {
    "message": "Tarifa de prioridad"
  },
  "privacyMsg": {
    "message": "Política de privacidad"
  },
  "privateKey": {
    "message": "Clave privada",
    "description": "select this type of file to use to import an account"
  },
  "privateKeyWarning": {
    "message": "Advertencia: No revele esta clave. Cualquier persona que tenga sus claves privadas podría robar los activos de su cuenta."
  },
  "privateNetwork": {
    "message": "Red privada"
  },
  "proceedWithTransaction": {
    "message": "Quiero continuar de todos modos"
  },
  "proposedApprovalLimit": {
    "message": "Límite de aprobación propuesto"
  },
  "provide": {
    "message": "Proporcionar"
  },
  "publicAddress": {
    "message": "Dirección pública"
  },
  "queue": {
    "message": "Cola"
  },
  "queued": {
    "message": "En cola"
  },
  "reAddAccounts": {
    "message": "volver a agregar cualquier otra cuenta"
  },
  "reAdded": {
    "message": "agregada nuevamente"
  },
  "readdToken": {
    "message": "Puede volver a agregar este token en el futuro desde “Agregar token” en el menú de opciones de las cuentas."
  },
  "receive": {
    "message": "Recibir"
  },
  "recents": {
    "message": "Recientes"
  },
  "recipientAddressPlaceholder": {
    "message": "Búsqueda, dirección pública (0x) o ENS"
  },
  "recommendedGasLabel": {
    "message": "Recomendado"
  },
  "recoveryPhraseReminderBackupStart": {
    "message": "Iniciar aquí"
  },
  "recoveryPhraseReminderConfirm": {
    "message": "Entendido"
  },
  "recoveryPhraseReminderHasBackedUp": {
    "message": "Guarde siempre su frase secreta de recuperación en un lugar seguro y secreto."
  },
  "recoveryPhraseReminderHasNotBackedUp": {
    "message": "¿Necesita volver a crear una copia de seguridad de su frase secreta de recuperación?"
  },
  "recoveryPhraseReminderItemOne": {
    "message": "No comparta nunca su frase secreta de recuperación con nadie."
  },
  "recoveryPhraseReminderItemTwo": {
    "message": "El equipo de MetaMask nunca le pedirá su frase secreta de recuperación."
  },
  "recoveryPhraseReminderSubText": {
    "message": "Mediante su frase secreta de recuperación, se controlan todas sus cuentas."
  },
  "recoveryPhraseReminderTitle": {
    "message": "Proteja sus fondos."
  },
  "refreshList": {
    "message": "Actualizar lista"
  },
  "reject": {
    "message": "Rechazar"
  },
  "rejectAll": {
    "message": "Rechazar todo"
  },
  "rejectTxsDescription": {
    "message": "Está a punto de rechazar $1 transacciones en lote."
  },
  "rejectTxsN": {
    "message": "Rechazar $1 transacciones"
  },
  "rejected": {
    "message": "Rechazado"
  },
  "remember": {
    "message": "Recuerde:"
  },
  "remindMeLater": {
    "message": "Recordarme más adelante"
  },
  "remove": {
    "message": "Quitar"
  },
  "removeAccount": {
    "message": "Quitar cuenta"
  },
  "removeAccountDescription": {
    "message": "Esta cuenta se quitará de la cartera. Antes de continuar, asegúrese de tener la frase secreta de recuperación original o la clave privada de esta cuenta importada. Puede importar o crear cuentas nuevamente en la lista desplegable de la cuenta. "
  },
  "removeNFT": {
    "message": "Eliminar NFT"
  },
  "removeSnap": {
    "message": "Eliminar complemento"
  },
  "removeSnapConfirmation": {
    "message": "¿Está seguro de que desea eliminar $1?",
    "description": "$1 represents the name of the snap"
  },
  "removeSnapDescription": {
    "message": "Esta acción eliminará el complemento, sus datos y revocará los permisos otorgados."
  },
  "replace": {
    "message": "reemplazar"
  },
  "requestsAwaitingAcknowledgement": {
    "message": "solicitudes en espera de confirmación"
  },
  "required": {
    "message": "Requerido"
  },
  "reset": {
    "message": "Restablecer"
  },
  "resetAccount": {
    "message": "Restablecer cuenta"
  },
  "resetAccountDescription": {
    "message": "Restablecer la cuenta borrará el historial de transacciones. Esto no cambiará los saldos de las cuentas ni se le pedirá que vuelva a escribir la frase secreta de recuperación."
  },
  "resetWallet": {
    "message": "Restablecer cartera"
  },
  "resetWalletSubHeader": {
    "message": "MetaMask no guarda una copia de su contraseña. Si tiene problemas para desbloquear su cuenta, deberá restablecer su billetera. Puede hacerlo proporcionando la frase de recuperación secreta que utilizó cuando configuró su billetera."
  },
  "resetWalletUsingSRP": {
    "message": "Esta acción eliminará su billetera actual y la frase de recuperación secreta de este dispositivo, junto con la lista de cuentas que ha seleccionado. Después de restablecer con una frase de recuperación secreta, verá una lista de cuentas basada en la frase de recuperación secreta que usa para restablecer. Esta nueva lista incluirá automáticamente las cuentas que tengan saldo. También podrá $1 creado anteriormente. Las cuentas personalizadas que haya importado deberán costar $2, y cualquier token personalizado que haya agregado a una cuenta también deberá costar $3."
  },
  "resetWalletWarning": {
    "message": "Asegúrese de usar la frase de recuperación secreta correcta antes de continuar. No podrá deshacer esto."
  },
  "restore": {
    "message": "Restaurar"
  },
  "restoreWalletPreferences": {
    "message": "Se encontró una copia de seguridad de los datos de $1. ¿Desea restaurar las preferencias de cartera?",
    "description": "$1 is the date at which the data was backed up"
  },
  "retryTransaction": {
    "message": "Reintentar transacción"
  },
  "reusedTokenNameWarning": {
    "message": "Un token reutiliza un símbolo de otro token que se le muestra. Esto puede ser confuso o engañoso."
  },
  "revealSeedWords": {
    "message": "Revelar frase secreta de recuperación"
  },
  "revealSeedWordsDescription": {
    "message": "Si alguna vez cambia de explorador o de equipo, necesitará esta frase secreta de recuperación para acceder a sus cuentas. Guárdela en un lugar seguro y secreto."
  },
  "revealSeedWordsWarning": {
    "message": "Estas palabras pueden usarse para robar todas sus cuentas."
  },
  "revealSeedWordsWarningTitle": {
    "message": "NO comparta esta frase con nadie."
  },
  "revealTheSeedPhrase": {
    "message": "Revelar frase semilla"
  },
  "rinkeby": {
    "message": "Red de prueba Rinkeby"
  },
  "ropsten": {
    "message": "Red de prueba Ropsten"
  },
  "rpcUrl": {
    "message": "Nueva dirección URL de RPC"
  },
  "safeTransferFrom": {
    "message": "Transferencia segura desde"
  },
  "save": {
    "message": "Guardar"
  },
  "saveAsCsvFile": {
    "message": "Guardar como archivo CSV"
  },
  "scanInstructions": {
    "message": "Ponga el código QR frente a la cámara"
  },
  "scanQrCode": {
    "message": "Escanear código QR"
  },
  "scrollDown": {
    "message": "Desplazarse hacia abajo"
  },
  "search": {
    "message": "Buscar"
  },
  "searchAccounts": {
    "message": "Buscar cuentas"
  },
  "searchResults": {
    "message": "Resultados de la búsqueda"
  },
  "searchSettings": {
    "message": "Buscar en configuración"
  },
  "searchTokens": {
    "message": "Buscar tokens"
  },
  "secretBackupPhraseDescription": {
    "message": "La frase secreta de respaldo facilita la creación de una copia de seguridad y la restauración de su cuenta."
  },
  "secretBackupPhraseWarning": {
    "message": "ADVERTENCIA: No revele su frase de respaldo. Cualquier persona que tenga esta frase puede robarle los ethers."
  },
  "secretPhrase": {
    "message": "Ingrese su frase secreta aquí para restaurar su bóveda."
  },
  "secretRecoveryPhrase": {
    "message": "Frase secreta de recuperación"
  },
  "secureWallet": {
    "message": "Cartera segura"
  },
  "securityAndPrivacy": {
    "message": "Seguridad y privacidad"
  },
  "seedPhraseConfirm": {
    "message": "Confirmar frase secreta de recuperación"
  },
  "seedPhraseEnterMissingWords": {
    "message": "Confirmar frase secreta de recuperación"
  },
  "seedPhraseIntroNotRecommendedButtonCopy": {
    "message": "Recordarme más tarde (no recomendado)"
  },
  "seedPhraseIntroRecommendedButtonCopy": {
    "message": "Asegurar mi cartera (recomendado)"
  },
  "seedPhraseIntroSidebarBulletFour": {
    "message": "Escríbala y guárdela en varios lugares secretos."
  },
  "seedPhraseIntroSidebarBulletOne": {
    "message": "Guárdela en un administrador de contraseñas"
  },
  "seedPhraseIntroSidebarBulletThree": {
    "message": "Guárdela en una caja fuerte."
  },
  "seedPhraseIntroSidebarBulletTwo": {
    "message": "Guárdela en una bóveda bancaria."
  },
  "seedPhraseIntroSidebarCopyOne": {
    "message": "Su frase secreta de recuperación es la “llave maestra” de su cartera y sus fondos."
  },
  "seedPhraseIntroSidebarCopyThree": {
    "message": "Si alguien le pide su frase de recuperación, es posible que tenga intenciones de estafarlo."
  },
  "seedPhraseIntroSidebarCopyTwo": {
    "message": "Nunca comparta su frase secreta de recuperación, ni siquiera con MetaMask."
  },
  "seedPhraseIntroSidebarTitleOne": {
    "message": "¿Qué es una frase de recuperación?"
  },
  "seedPhraseIntroSidebarTitleThree": {
    "message": "¿Debería compartir mi frase de recuperación?"
  },
  "seedPhraseIntroSidebarTitleTwo": {
    "message": "¿Cómo guardo mi frase de recuperación?"
  },
  "seedPhraseIntroTitle": {
    "message": "Proteger su cartera"
  },
  "seedPhraseIntroTitleCopy": {
    "message": "Antes de comenzar, mire este breve video para aprender sobre su frase de recuperación y sobre cómo mantener segura su cartera."
  },
  "seedPhraseReq": {
    "message": "Las frases secretas de recuperación contienen 12, 15, 18, 21 o 24 palabras"
  },
  "seedPhraseWriteDownDetails": {
    "message": "Escriba esta frase secreta de recuperación de 12 palabras y guárdela en un lugar de confianza al que solo usted pueda acceder."
  },
  "seedPhraseWriteDownHeader": {
    "message": "Anote la frase secreta de recuperación"
  },
  "selectAHigherGasFee": {
    "message": "Seleccione una cuota de gas más alta para acelerar el procesamiento de la transacción.*"
  },
  "selectAccounts": {
    "message": "Seleccionar cuentas"
  },
  "selectAll": {
    "message": "Seleccionar todo"
  },
  "selectAnAccount": {
    "message": "Seleccionar una cuenta"
  },
  "selectAnAccountAlreadyConnected": {
    "message": "Esta cuenta ya se conectó a MetaMask."
  },
  "selectEachPhrase": {
    "message": "Seleccione cada frase para garantizar que sea correcta."
  },
  "selectHdPath": {
    "message": "Seleccione la ruta de acceso al disco duro"
  },
  "selectNFTPrivacyPreference": {
    "message": "Active la detección de NFT en Configuraciones"
  },
  "selectPathHelp": {
    "message": "Si no ve sus cuentas existentes en Ledger a continuación, intente cambiar de ruta de acceso a \"Legacy (MEW / MyCrypto)\""
  },
  "selectType": {
    "message": "Seleccionar tipo"
  },
  "selectingAllWillAllow": {
    "message": "Seleccionar todo permitirá que este sitio vea todas las cuentas actuales. Asegúrese de que este sitio sea de confianza."
  },
  "send": {
    "message": "Enviar"
  },
  "sendAmount": {
    "message": "Enviar monto"
  },
  "sendSpecifiedTokens": {
    "message": "Enviar $1",
    "description": "Symbol of the specified token"
  },
  "sendTo": {
    "message": "Enviar a"
  },
  "sendTokens": {
    "message": "Enviar tokens"
  },
  "sendingDisabled": {
    "message": "Todavía no se admite el envío de activos ERC-1155 NFT."
  },
  "sendingNativeAsset": {
    "message": "Enviando $1",
    "description": "$1 represents the native currency symbol for the current network (e.g. ETH or BNB)"
  },
  "setAdvancedPrivacySettings": {
    "message": "Configuración avanzada de privacidad"
  },
  "setAdvancedPrivacySettingsDetails": {
    "message": "MetaMask utiliza estos servicios de terceros de confianza para mejorar la usabilidad y la seguridad de los productos."
  },
  "settings": {
    "message": "Configuración"
  },
  "settingsSearchMatchingNotFound": {
    "message": "No se encontraron resultados coincidentes."
  },
  "shorthandVersion": {
    "message": "v$1",
    "description": "$1 is replaced by a version string (e.g. 1.2.3)"
  },
  "show": {
    "message": "Mostrar"
  },
  "showAdvancedGasInline": {
    "message": "Controles avanzados de gas"
  },
  "showAdvancedGasInlineDescription": {
    "message": "Seleccione esta opción para mostrar el precio del gas y limitar los controles directamente en las pantallas de envío y confirmación."
  },
  "showFiatConversionInTestnets": {
    "message": "Mostrar conversión en redes de prueba"
  },
  "showFiatConversionInTestnetsDescription": {
    "message": "Seleccione esta opción para mostrar la conversión fiduciaria en las redes de prueba"
  },
  "showHexData": {
    "message": "Mostrar datos hexadecimales"
  },
  "showHexDataDescription": {
    "message": "Seleccione esta opción para mostrar el campo de datos hexadecimales en la pantalla de envío"
  },
  "showHide": {
    "message": "Mostrar/ocultar"
  },
  "showIncomingTransactions": {
    "message": "Mostrar transacciones entrantes"
  },
  "showIncomingTransactionsDescription": {
    "message": "Seleccione esta opción para usar Etherscan para mostrar las transacciones entrantes en la lista de transacciones"
  },
  "showPermissions": {
    "message": "Mostrar permisos"
  },
  "showPrivateKeys": {
    "message": "Mostrar claves privadas"
  },
  "showRecommendations": {
    "message": "Mostrar recomendaciones"
  },
  "showTestnetNetworks": {
    "message": "Mostrar redes de prueba"
  },
  "showTestnetNetworksDescription": {
    "message": "Seleccione esta opción para mostrar las redes de prueba en la lista de redes"
  },
  "sigRequest": {
    "message": "Solicitud de firma"
  },
  "sign": {
    "message": "Firmar"
  },
  "signNotice": {
    "message": "Firmar este mensaje puede tener \nefectos secundarios peligrosos. Firme solo los mensajes de \nsitios en los que confía totalmente con toda su cuenta.\n Este método peligroso se quitará en una versión futura. "
  },
  "signatureRequest": {
    "message": "Solicitud de firma"
  },
  "signatureRequest1": {
    "message": "Mensaje"
  },
  "signed": {
    "message": "Firmado"
  },
  "simulationErrorMessageV2": {
    "message": "No pudimos estimar el gas. Podría haber un error en el contrato y esta transacción podría fallar."
  },
  "skip": {
    "message": "Omitir"
  },
  "skipAccountSecurity": {
    "message": "¿Omitir la seguridad de la cuenta?"
  },
  "skipAccountSecurityDetails": {
    "message": "Entiendo que hasta que no haga una copia de seguridad de mi frase secreta de recuperación, puedo perder mis cuentas y todos los activos asociados."
  },
  "slow": {
    "message": "Lento"
  },
  "smartTransaction": {
    "message": "Transacción inteligente"
  },
  "snapAccess": {
    "message": "El complemento de $1 tiene acceso a:",
    "description": "$1 represents the name of the snap"
  },
  "snapAdded": {
    "message": "Se agregó en $1 de $2",
    "description": "$1 represents the date the snap was installed, $2 represents which origin installed the snap."
  },
  "snapError": {
    "message": "Error de complemento: '$1'. Código de error: '$2'",
    "description": "This is shown when a snap encounters an error. $1 is the error message from the snap, and $2 is the error code."
  },
  "snapInstall": {
    "message": "Instalar complemento"
  },
  "snapInstallWarningCheck": {
    "message": "Para confirmar que comprende, marque todo."
  },
  "snapInstallWarningKeyAccess": {
    "message": "Está otorgando acceso clave al complemento \"$1\". Esto es irrevocable y le otorga a \"$1\" el control de sus cuentas y activos. Asegúrese de confiar en \"$1\" antes de continuar.",
    "description": "The parameter is the name of the snap"
  },
  "snapRequestsPermission": {
    "message": "Este complemento solicita los siguientes permisos:"
  },
  "snaps": {
    "message": "Complementos"
  },
  "snapsSettingsDescription": {
    "message": "Administre sus complementos"
  },
  "snapsStatus": {
    "message": "El estado del complemento depende de la actividad."
  },
  "snapsToggle": {
    "message": "Un complemento solo se ejecutará si está habilitado"
  },
  "somethingWentWrong": {
    "message": "Lo lamentamos, se produjo un error."
  },
  "source": {
    "message": "Fuente"
  },
  "speedUp": {
    "message": "Acelerar"
  },
  "speedUpCancellation": {
    "message": "Acelerar esta cancelación"
  },
  "speedUpExplanation": {
    "message": "Hemos actualizado la tarifa de gas en función de las condiciones actuales de la red y la hemos aumentado al menos un 10% (exigido por la red)."
  },
  "speedUpPopoverTitle": {
    "message": "Agilizar transacción"
  },
  "speedUpTooltipText": {
    "message": "Nueva tarifa de gas"
  },
  "speedUpTransaction": {
    "message": "Acelerar esta transacción"
  },
  "spendLimitAmount": {
    "message": "Monto de límite de gastos"
  },
  "spendLimitInsufficient": {
    "message": "Límite de gastos insuficiente"
  },
  "spendLimitInvalid": {
    "message": "El límite de gastos no es válido, debe ser un número positivo"
  },
  "spendLimitPermission": {
    "message": "Permiso de límite de gastos"
  },
  "spendLimitRequestedBy": {
    "message": "Límite de gastos solicitado por $1",
    "description": "Origin of the site requesting the spend limit"
  },
  "spendLimitTooLarge": {
    "message": "El límite de gastos es demasiado alto"
  },
  "srpInputNumberOfWords": {
    "message": "Tengo una frase de $1 palabras",
    "description": "This is the text for each option in the dropdown where a user selects how many words their secret recovery phrase has during import. The $1 is the number of words (either 12, 15, 18, 21, or 24)."
  },
  "srpPasteFailedTooManyWords": {
    "message": "Pegar falló porque contenía más de 24 palabras. Una frase de recuperación secreta puede tener un máximo de 24 palabras.",
    "description": "Description of SRP paste erorr when the pasted content has too many words"
  },
  "srpPasteTip": {
    "message": "Puede pegar toda su frase secreta de recuperación en cualquier campo",
    "description": "Our secret recovery phrase input is split into one field per word. This message explains to users that they can paste their entire secrete recovery phrase into any field, and we will handle it correctly."
  },
  "srpToggleShow": {
    "message": "Mostrar/Ocultar esta palabra de la frase secreta de recuperación",
    "description": "Describes a toggle that is used to show or hide a single word of the secret recovery phrase"
  },
  "srpWordHidden": {
    "message": "Esta palabra está escondida",
    "description": "Explains that a word in the secret recovery phrase is hidden"
  },
  "srpWordShown": {
    "message": "Esta palabra se está mostrando",
    "description": "Explains that a word in the secret recovery phrase is being shown"
  },
  "stable": {
    "message": "Estable"
  },
  "stableLowercase": {
    "message": "estable"
  },
  "stateLogError": {
    "message": "Error al recuperar los registros de estado."
  },
  "stateLogFileName": {
    "message": "Registros de estado de MetaMask"
  },
  "stateLogs": {
    "message": "Registros de estado"
  },
  "stateLogsDescription": {
    "message": "Los registros de estado contienen sus direcciones de cuentas públicas y las transacciones enviadas."
  },
  "status": {
    "message": "Estado"
  },
  "statusConnected": {
    "message": "Conectado"
  },
  "statusNotConnected": {
    "message": "No conectado"
  },
  "step1LatticeWallet": {
    "message": "Asegúrese de que su Lattice1 esté listo para conectarse"
  },
  "step1LatticeWalletMsg": {
    "message": "Puede conectar MetaMask a su dispositivo Lattice1 una vez que esté configurado y en línea. Desbloquee su dispositivo y tenga a mano el ID correspondiente. Para más información sobre el uso de carteras de hardware, $1",
    "description": "$1 represents the `hardwareWalletSupportLinkConversion` localization key"
  },
  "step1LedgerWallet": {
    "message": "Descargar la aplicación de Ledger"
  },
  "step1LedgerWalletMsg": {
    "message": "Descargue y configure la aplicación, e ingrese su contraseña para desbloquear $1.",
    "description": "$1 represents the `ledgerLiveApp` localization value"
  },
  "step1TrezorWallet": {
    "message": "Conectar la cartera Trezor"
  },
  "step1TrezorWalletMsg": {
    "message": "Conecte la cartera directamente al equipo. Para más información sobre el uso de su dispositivo de cartera de hardware, $1",
    "description": "$1 represents the `hardwareWalletSupportLinkConversion` localization key"
  },
  "step2LedgerWallet": {
    "message": "Conectar la cartera Ledger"
  },
  "step2LedgerWalletMsg": {
    "message": "Conecte la cartera directamente al equipo.  Desbloquee su Ledger y abra la aplicación de Ethereum. Para más información sobre el uso de su dispositivo de cartera de hardware, $1.",
    "description": "$1 represents the `hardwareWalletSupportLinkConversion` localization key"
  },
  "storePhrase": {
    "message": "Guarde esta frase en un administrador de contraseñas como 1Password."
  },
  "strong": {
    "message": "Fuerte"
  },
  "stxAreHere": {
    "message": "¡Las transacciones inteligentes están aquí!"
  },
  "stxBenefit1": {
    "message": "Minimizar los costos de transacción"
  },
  "stxBenefit2": {
    "message": "Reducir las fallas en las transacciones"
  },
  "stxBenefit3": {
    "message": "Eliminar las transacciones atascadas"
  },
  "stxBenefit4": {
    "message": "Prevenir la inversión ventajista"
  },
  "stxCancelled": {
    "message": "El swap habría fallado"
  },
  "stxCancelledDescription": {
    "message": "Su transacción habría fallado y fue cancelada para protegerlo de pagar comisiones de gas innecesarias."
  },
  "stxCancelledSubDescription": {
    "message": "Intente su swap nuevamente. Estaremos aquí para protegerlo contra riesgos similares la próxima vez."
  },
  "stxDescription": {
    "message": "¡MetaMask Swaps ahora es mucho más inteligente! Habilitar transacciones inteligentes permitirá que MetaMask optimice mediante programación su swap para ayudar:"
  },
  "stxErrorNotEnoughFunds": {
    "message": "No hay suficientes fondos para una transacción inteligente."
  },
  "stxErrorUnavailable": {
    "message": "Las transacciones inteligentes no están disponibles temporalmente."
  },
  "stxFailure": {
    "message": "Error al canjear"
  },
  "stxFailureDescription": {
    "message": "Los cambios repentinos del mercado pueden causar fallas. Si el problema persiste, comuníquese con $1.",
    "description": "This message is shown to a user if their swap fails. The $1 will be replaced by support.metamask.io"
  },
  "stxFallbackPendingTx": {
    "message": "Las transacciones inteligentes no están disponibles temporalmente porque tiene una transacción pendiente."
  },
  "stxFallbackUnavailable": {
    "message": "Todavía puede intercambiar sus tokens incluso cuando las transacciones inteligentes no están disponibles."
  },
<<<<<<< HEAD
  "stxPendingFinalizing": {
    "message": "Finalizando…"
  },
  "stxPendingOptimizingGas": {
    "message": "Optimizando gas..."
  },
  "stxPendingPrivatelySubmitting": {
    "message": "Enviando el Swap de forma privada..."
  },
=======
>>>>>>> 78682ea9
  "stxSubDescription": {
    "message": "* Transacciones inteligentes intentará enviar su transacción de forma privada varias veces. Si todos los intentos fallan, la transacción se transmitirá públicamente para garantizar que su swap se realice con éxito."
  },
  "stxSuccess": {
    "message": "¡Swap finalizado!"
  },
  "stxSuccessDescription": {
    "message": "Su $1 ya está disponible.",
    "description": "$1 is a token symbol, e.g. ETH"
  },
  "stxTooltip": {
    "message": "Simule transacciones antes de enviarlas para disminuir los costos de transacción y reducir las fallas."
  },
  "stxTryRegular": {
    "message": "Pruebe con un swap regular."
  },
  "stxTryingToCancel": {
    "message": "Intentando cancelar su transacción..."
  },
  "stxUnavailable": {
    "message": "Las transacciones inteligentes están deshabilitadas"
  },
  "stxUnknown": {
    "message": "Estado desconocido"
  },
  "stxUnknownDescription": {
    "message": "Una transacción se ha realizado correctamente, pero no estamos seguros de qué se trata. Esto puede deberse a que envió otra transacción mientras se procesaba este swap."
  },
  "stxUserCancelled": {
    "message": "Swap cancelado"
  },
  "stxUserCancelledDescription": {
    "message": "Su transacción ha sido cancelada y no pagó ninguna comisión de gas innecesaria."
  },
  "stxYouCanOptOut": {
    "message": "Puede darse de baja en la configuración avanzada en cualquier momento."
  },
  "submit": {
    "message": "Enviar"
  },
  "submitted": {
    "message": "Enviado"
  },
  "support": {
    "message": "Soporte técnico"
  },
  "supportCenter": {
    "message": "Visite nuestro Centro de soporte técnico"
  },
  "swap": {
    "message": "Canjear"
  },
  "swapAdvancedSlippageInfo": {
    "message": "Si el precio cambia entre el momento en que hace el pedido y cuando se confirma, se denomina “desfase”. El canje se cancelará automáticamente si el desfase supera lo establecido en la configuración “max slippage” (desfase máximo)."
  },
  "swapAggregator": {
    "message": "Agregador"
  },
  "swapAllowSwappingOf": {
    "message": "Permitir canje de $1",
    "description": "Shows a user that they need to allow a token for swapping on their hardware wallet"
  },
  "swapAmountReceived": {
    "message": "Monto garantizado"
  },
  "swapAmountReceivedInfo": {
    "message": "Se refiere al monto mínimo que recibirá. Puede recibir más en función del desfase."
  },
  "swapApproval": {
    "message": "Aprobar $1 para canjes",
    "description": "Used in the transaction display list to describe a transaction that is an approve call on a token that is to be swapped.. $1 is the symbol of a token that has been approved."
  },
  "swapApproveNeedMoreTokens": {
    "message": "Necesita $1 más $2 para completar este canje",
    "description": "Tells the user how many more of a given token they need for a specific swap. $1 is an amount of tokens and $2 is the token symbol."
  },
  "swapApproveNeedMoreTokensSmartTransactions": {
    "message": "Necesita más $1 para finalizar este swap mediante transacciones inteligentes.",
    "description": "Tells the user that they need more of a certain token ($1) before they can complete the swap via smart transactions."
  },
  "swapBestOfNQuotes": {
    "message": "Mejor cotización de $1.",
    "description": "$1 is the number of quotes that the user can select from when opening the list of quotes on the 'view quote' screen"
  },
  "swapBuildQuotePlaceHolderText": {
    "message": "No hay tokens disponibles que coincidan con $1",
    "description": "Tells the user that a given search string does not match any tokens in our token lists. $1 can be any string of text"
  },
  "swapCompleteIn": {
    "message": "Swap finalizado en <",
    "description": "'<' means 'less than', e.g. Swap complete in < 2:59"
  },
  "swapConfirmWithHwWallet": {
    "message": "Confirmar con la cartera de hardware"
  },
  "swapContractDataDisabledErrorDescription": {
    "message": "En la aplicación de Ethereum en su Ledger, diríjase a \"Configuración\" y habilite los datos de contrato. A continuación, intente canjear de nuevo."
  },
  "swapContractDataDisabledErrorTitle": {
    "message": "Los datos de contrato no se habilitaron en su Ledger"
  },
  "swapCustom": {
    "message": "personalizado"
  },
  "swapDecentralizedExchange": {
    "message": "Intercambio descentralizado"
  },
  "swapDirectContract": {
    "message": "Contrato directo"
  },
  "swapEditLimit": {
    "message": "Editar límite"
  },
  "swapEnableDescription": {
    "message": "Esta acción es obligatoria y le da permiso a MetaMask para canjear su $1.",
    "description": "Gives the user info about the required approval transaction for swaps. $1 will be the symbol of a token being approved for swaps."
  },
  "swapEnableTokenForSwapping": {
    "message": "Esto será $1 por intercambiar",
    "description": "$1 is for the 'enableToken' key, e.g. 'enable ETH'"
  },
  "swapEstimatedNetworkFees": {
    "message": "Cuotas de red estimadas"
  },
  "swapEstimatedNetworkFeesInfo": {
    "message": "Un estimado de la cuota de red que se usará para completar el intercambio. El monto real puede cambiar según las condiciones de la red."
  },
  "swapFailedErrorDescriptionWithSupportLink": {
    "message": "Pueden ocurrir fallas en las transacciones, por lo que estamos aquí para ayudarlo. Si el problema continúa, comuníquese con nuestro soporte al cliente al $1 para recibir ayuda adicional.",
    "description": "This message is shown to a user if their swap fails. The $1 will be replaced by support.metamask.io"
  },
  "swapFailedErrorTitle": {
    "message": "Error al canjear"
  },
  "swapFetchingQuoteNofN": {
    "message": "Obtener cotización $1 de $2",
    "description": "A count of possible quotes shown to the user while they are waiting for quotes to be fetched. $1 is the number of quotes already loaded, and $2 is the total number of resources that we check for quotes. Keep in mind that not all resources will have a quote for a particular swap."
  },
  "swapFetchingQuotes": {
    "message": "Obtener cotizaciones"
  },
  "swapFetchingQuotesErrorDescription": {
    "message": "Se produjo un error. Vuelva a intentarlo o, si el error persiste, póngase en contacto con el soporte al cliente."
  },
  "swapFetchingQuotesErrorTitle": {
    "message": "Error al capturar cotizaciones"
  },
  "swapFetchingTokens": {
    "message": "Capturando tokens…"
  },
  "swapFromTo": {
    "message": "El canje de $1 por $2",
    "description": "Tells a user that they need to confirm on their hardware wallet a swap of 2 tokens. $1 is a source token and $2 is a destination token"
  },
  "swapGasFeesDetails": {
    "message": "Las tarifas de gas son estimadas y fluctuarán en función del tráfico de la red y la complejidad de las transacciones."
  },
  "swapGasFeesLearnMore": {
    "message": "Obtenga más información sobre las cuotas de Gas"
  },
  "swapGasFeesSplit": {
    "message": "Las cuotas de gas en la pantalla anterior se dividen entre estas dos transacciones."
  },
  "swapGasFeesSummary": {
    "message": "Las tarifas de gas se pagan a los mineros de criptomonedas que procesan transacciones en la red $1. MetaMask no se beneficia de las tarifas de gas.",
    "description": "$1 is the selected network, e.g. Ethereum or BSC"
  },
  "swapHighSlippageWarning": {
    "message": "El monto del desfase es muy alto."
  },
  "swapIncludesMMFee": {
    "message": "Incluye una tasa de MetaMask del $1%.",
    "description": "Provides information about the fee that metamask takes for swaps. $1 is a decimal number."
  },
  "swapLowSlippageError": {
    "message": "Es posible que la transacción tenga errores, el desfase máximo es demasiado bajo."
  },
  "swapMaxSlippage": {
    "message": "Desfase máximo"
  },
  "swapMetaMaskFee": {
    "message": "Cuota de MetaMask"
  },
  "swapMetaMaskFeeDescription": {
    "message": "Buscamos el mejor precio en las fuentes de liquidez más importantes, todo el tiempo. Se incorpora de manera automática a esta cotización una cuota del $1 %.",
    "description": "Provides information about the fee that metamask takes for swaps. $1 is a decimal number."
  },
  "swapNQuotesWithDot": {
    "message": "$1 cotizaciones.",
    "description": "$1 is the number of quotes that the user can select from when opening the list of quotes on the 'view quote' screen"
  },
  "swapNewQuoteIn": {
    "message": "Cotizaciones nuevas en $1",
    "description": "Tells the user the amount of time until the currently displayed quotes are update. $1 is a time that is counting down from 1:00 to 0:00"
  },
  "swapOnceTransactionHasProcess": {
    "message": "Su $1 se agregará a la cuenta una vez que se procese esta transacción.",
    "description": "This message communicates the token that is being transferred. It is shown on the awaiting swap screen. The $1 will be a token symbol."
  },
  "swapPriceDifference": {
    "message": "Está por canjear $1 $2 (~$3) por $4 $5 (~$6).",
    "description": "This message represents the price slippage for the swap.  $1 and $4 are a number (ex: 2.89), $2 and $5 are symbols (ex: ETH), and $3 and $6 are fiat currency amounts."
  },
  "swapPriceDifferenceTitle": {
    "message": "Diferencia de precio de ~$1 %",
    "description": "$1 is a number (ex: 1.23) that represents the price difference."
  },
  "swapPriceImpactTooltip": {
    "message": "El impacto sobre el precio es la diferencia entre el precio actual del mercado y el monto recibido durante la ejecución de la transacción. El impacto sobre el precio es una función del tamaño de su transacción respecto de la dimensión del fondo de liquidez."
  },
  "swapPriceUnavailableDescription": {
    "message": "No se pudo determinar el impacto sobre el precio debido a la falta de datos de los precios del mercado. Antes de realizar el canje, confirme que está de acuerdo con la cantidad de tokens que está a punto de recibir."
  },
  "swapPriceUnavailableTitle": {
    "message": "Antes de continuar, verifique su tasa"
  },
  "swapProcessing": {
    "message": "Procesamiento"
  },
  "swapQuoteDetails": {
    "message": "Detalles de cotización"
  },
  "swapQuoteDetailsSlippageInfo": {
    "message": "Si el precio cambia entre el momento en que hace el pedido y cuando se confirma, se denomina \"desfase\". El canje se cancelará automáticamente si el desfase supera lo establecido en la configuración \"tolerancia de desfase\"."
  },
  "swapQuoteSource": {
    "message": "Fuente de la cotización"
  },
  "swapQuotesExpiredErrorDescription": {
    "message": "Solicite cotizaciones nuevas para tener los costos más recientes."
  },
  "swapQuotesExpiredErrorTitle": {
    "message": "Tiempo de espera de cotizaciones"
  },
  "swapQuotesNotAvailableErrorDescription": {
    "message": "Intente ajustar la configuración de monto o desfase y vuelva a intentarlo."
  },
  "swapQuotesNotAvailableErrorTitle": {
    "message": "No hay cotizaciones disponibles"
  },
  "swapRate": {
    "message": "Tarifa"
  },
  "swapReceiving": {
    "message": "Recibiendo"
  },
  "swapReceivingInfoTooltip": {
    "message": "Este es un valor estimado. El monto exacto depende del desfase."
  },
  "swapRequestForQuotation": {
    "message": "Solicitud de cotización"
  },
  "swapReviewSwap": {
    "message": "Revisar canje"
  },
  "swapSearchForAToken": {
    "message": "Buscar un token"
  },
  "swapSelect": {
    "message": "Seleccionar"
  },
  "swapSelectAQuote": {
    "message": "Seleccionar una cotización"
  },
  "swapSelectAToken": {
    "message": "Seleccionar un token"
  },
  "swapSelectQuotePopoverDescription": {
    "message": "A continuación, se muestran todas las cotizaciones recopiladas de diversas fuentes de liquidez."
  },
  "swapSlippageNegative": {
    "message": "El desfase debe ser mayor o igual que cero"
  },
  "swapSource": {
    "message": "Fuente de liquidez"
  },
  "swapSourceInfo": {
    "message": "Buscamos varias fuentes de liquidez (creadores de mercado profesionales, agregadores y sitios de intercambio) para obtener las mejores tarifas y las cuotas de red más bajas."
  },
  "swapSuggested": {
    "message": "Swap sugerido"
  },
  "swapSuggestedGasSettingToolTipMessage": {
    "message": "Los swaps son transacciones complejas y urgentes. Recomendamos esta tarifa de gas para lograr un buen equilibrio entre el costo y la garantía de un swap exitoso."
  },
  "swapSwapFrom": {
    "message": "Canjear de"
  },
  "swapSwapSwitch": {
    "message": "Intercambiar de y a tokens"
  },
  "swapSwapTo": {
    "message": "Canjear a"
  },
  "swapToConfirmWithHwWallet": {
    "message": "confirmar con la cartera de hardware"
  },
  "swapTokenAvailable": {
    "message": "Su $1 se agregó a la cuenta.",
    "description": "This message is shown after a swap is successful and communicates the exact amount of tokens the user has received for a swap. The $1 is a decimal number of tokens followed by the token symbol."
  },
  "swapTokenBalanceUnavailable": {
    "message": "No se pudo recuperar su saldo de $1",
    "description": "This message communicates to the user that their balance of a given token is currently unavailable. $1 will be replaced by a token symbol"
  },
  "swapTokenToToken": {
    "message": "Canjear $1 por $2",
    "description": "Used in the transaction display list to describe a swap. $1 and $2 are the symbols of tokens in involved in a swap."
  },
  "swapTokenVerificationAddedManually": {
    "message": "Este token se añadió de forma manual."
  },
  "swapTokenVerificationMessage": {
    "message": "Siempre confirme la dirección del token en $1.",
    "description": "Points the user to Etherscan as a place they can verify information about a token. $1 is replaced with the translation for \"Etherscan\" followed by an info icon that shows more info on hover."
  },
  "swapTokenVerificationOnlyOneSource": {
    "message": "Solo se verificó en una fuente."
  },
  "swapTokenVerificationSources": {
    "message": "Verificar en $1 fuentes.",
    "description": "Indicates the number of token information sources that recognize the symbol + address. $1 is a decimal number."
  },
  "swapTooManyDecimalsError": {
    "message": "$1 permite hasta $2 decimales",
    "description": "$1 is a token symbol and $2 is the max. number of decimals allowed for the token"
  },
  "swapTransactionComplete": {
    "message": "Transacción completa"
  },
  "swapTwoTransactions": {
    "message": "2 transacciones"
  },
  "swapUnknown": {
    "message": "Desconocido"
  },
  "swapVerifyTokenExplanation": {
    "message": "Varios tokens pueden usar el mismo nombre y símbolo. Revise $1 para comprobar que este es el token que busca.",
    "description": "This appears in a tooltip next to the verifyThisTokenOn message. It gives the user more information about why they should check the token on a block explorer. $1 will be the name or url of the block explorer, which will be the translation of 'etherscan' or a block explorer url specified for a custom network."
  },
  "swapYourTokenBalance": {
    "message": "$1 $2 disponible para canje",
    "description": "Tells the user how much of a token they have in their balance. $1 is a decimal number amount of tokens, and $2 is a token symbol"
  },
  "swapZeroSlippage": {
    "message": "0 % de desfase"
  },
  "swapsAdvancedOptions": {
    "message": "Opciones avanzadas"
  },
  "swapsExcessiveSlippageWarning": {
    "message": "El monto del desfase es muy alto, por lo que recibirá una tasa de conversión desfavorable. Disminuya su tolerancia de desfase a un valor menor al 15 %."
  },
  "swapsMaxSlippage": {
    "message": "Tolerancia de desfase"
  },
  "swapsNotEnoughForTx": {
    "message": "No hay $1 suficientes para completar esta transacción",
    "description": "Tells the user that they don't have enough of a token for a proposed swap. $1 is a token symbol"
  },
  "swapsViewInActivity": {
    "message": "Ver en actividad"
  },
  "switchEthereumChainConfirmationDescription": {
    "message": "Esto cambiará la red seleccionada en MetaMask por una red agregada con anterioridad:"
  },
  "switchEthereumChainConfirmationTitle": {
    "message": "¿Le permite a este sitio cambiar la red?"
  },
  "switchNetwork": {
    "message": "Cambiar red"
  },
  "switchNetworks": {
    "message": "Cambiar redes"
  },
  "switchToThisAccount": {
    "message": "Cambiar a esta cuenta"
  },
  "switchingNetworksCancelsPendingConfirmations": {
    "message": "Cambiar de red cancelará todas las confirmaciones pendientes"
  },
  "symbol": {
    "message": "Símbolo"
  },
  "symbolBetweenZeroTwelve": {
    "message": "El símbolo debe tener 11 caracteres o menos."
  },
  "syncFailed": {
    "message": "Error al sincronizar"
  },
  "syncInProgress": {
    "message": "Sincronización en progreso"
  },
  "syncWithMobile": {
    "message": "Sincronizar con dispositivo móvil"
  },
  "syncWithMobileBeCareful": {
    "message": "Asegúrese de que nadie vea su pantalla cuando escanee este código"
  },
  "syncWithMobileComplete": {
    "message": "Los datos se sincronizaron correctamente. ¡Disfrute de la aplicación móvil de MetaMask!"
  },
  "syncWithMobileDesc": {
    "message": "Puede sincronizar sus cuentas y su información con el dispositivo móvil. Abra la aplicación móvil de MetaMask, vaya a \"Configuración\" y presione \"Sincronizar desde la extensión del explorador\""
  },
  "syncWithMobileDescNewUsers": {
    "message": "Si acaba de abrir la aplicación móvil de MetaMask por primera vez, siga los pasos que aparecen en el teléfono."
  },
  "syncWithMobileScanThisCode": {
    "message": "Escanear este código con la aplicación móvil de MetaMask"
  },
  "syncWithMobileTitle": {
    "message": "Sincronizar con dispositivo móvil"
  },
  "syncWithThreeBox": {
    "message": "Sincronizar datos con 3Box (experimental)"
  },
  "syncWithThreeBoxDescription": {
    "message": "Active esta opción para crear una copia de seguridad de la configuración con 3Box. Actualmente, esta función es experimental. Úsela bajo su propio riesgo."
  },
  "syncWithThreeBoxDisabled": {
    "message": "3Box se deshabilitó debido a un error durante la sincronización inicial"
  },
  "tenPercentIncreased": {
    "message": "10% de aumento"
  },
  "terms": {
    "message": "Términos de uso"
  },
  "termsOfService": {
    "message": "Términos de servicio"
  },
  "testFaucet": {
    "message": "Probar faucet"
  },
  "testNetworks": {
    "message": "Redes de prueba"
  },
  "theme": {
    "message": "Tema"
  },
  "themeDescription": {
    "message": "Elija su tema MetaMask preferido."
  },
  "thisWillCreate": {
    "message": "Esto creará una cartera y una frase secreta de recuperación nuevas"
  },
  "time": {
    "message": "Tiempo"
  },
  "tips": {
    "message": "Sugerencias"
  },
  "to": {
    "message": "Para"
  },
  "toAddress": {
    "message": "Para: $1",
    "description": "$1 is the address to include in the To label. It is typically shortened first using shortenAddress"
  },
  "toggleTestNetworks": {
    "message": "$1 redes de prueba",
    "description": "$1 is a clickable link with text defined by the 'showHide' key. The link will open to the advanced settings where users can enable the display of test networks in the network dropdown."
  },
  "token": {
    "message": "Token"
  },
  "tokenAddress": {
    "message": "Dirección del token"
  },
  "tokenAlreadyAdded": {
    "message": "Ya se agregó el token."
  },
  "tokenContractAddress": {
    "message": "Dirección de contrato de token"
  },
  "tokenDecimalFetchFailed": {
    "message": "Se requieren los decimales del token."
  },
  "tokenDecimalTitle": {
    "message": "Decimales del token:"
  },
  "tokenDetails": {
    "message": "Detalles del token"
  },
  "tokenDetection": {
    "message": "Detección del token"
  },
  "tokenDetectionAlertMessage": {
    "message": "La detección de tókens está actualmente disponible en $1. $2"
  },
  "tokenDetectionAnnouncement": {
    "message": "¡Nuevo! La detección de tokens mejorada está disponible en la Mainnet de Ethereum como funcionalidad experimental. $1"
  },
  "tokenDetectionToggleDescription": {
    "message": "La API de tokens de ConsenSys agrega una lista de tokens de varias listas de tokens de terceros. Al desactivarla se dejará de detectar nuevos tokens agregados a su billetera, pero se mantendrá la opción de buscar tokens para importar."
  },
  "tokenId": {
    "message": "Identificador de Token"
  },
  "tokenList": {
    "message": "Listas de tokens:"
  },
  "tokenSymbol": {
    "message": "Símbolo del token"
  },
  "tooltipApproveButton": {
    "message": "Comprendo"
  },
  "total": {
    "message": "Total"
  },
  "transaction": {
    "message": "transacción"
  },
  "transactionCancelAttempted": {
    "message": "Se intentó cancelar la transacción con una cuota de gas de $1 en $2"
  },
  "transactionCancelSuccess": {
    "message": "La transacción de canceló correctamente en $2"
  },
  "transactionConfirmed": {
    "message": "La transacción de confirmó en $2."
  },
  "transactionCreated": {
    "message": "La transacción se creó con un valor de $1 en $2."
  },
  "transactionData": {
    "message": "Datos de transacción"
  },
  "transactionDecodingAccreditationDecoded": {
    "message": "Decodificado por Truffle"
  },
  "transactionDecodingAccreditationVerified": {
    "message": "Contrato verificado en $1"
  },
  "transactionDecodingUnsupportedNetworkError": {
    "message": "La decodificación de la transacción no está disponible para chainId $1"
  },
  "transactionDetailDappGasMoreInfo": {
    "message": "Sitio sugerido"
  },
  "transactionDetailDappGasTooltip": {
    "message": "Editar para utilizar la tarifa de gas recomendada por MetaMask según el último bloque."
  },
  "transactionDetailGasHeading": {
    "message": "Tarifa estimada de gas"
  },
  "transactionDetailGasInfoV2": {
    "message": "estimada"
  },
  "transactionDetailGasTooltipConversion": {
    "message": "Obtenga más información sobre las cuotas de Gas"
  },
  "transactionDetailGasTooltipExplanation": {
    "message": "Las tarifas de gas las establece la red y fluctúan según el tráfico y la complejidad de la transacción."
  },
  "transactionDetailGasTooltipIntro": {
    "message": "Las tarifas de gas se pagan a los mineros de criptomonedas que procesan transacciones en la red $1. MetaMask no se beneficia de las tarifas de gas."
  },
  "transactionDetailGasTotalSubtitle": {
    "message": "Cantidad + tarifa de gas"
  },
  "transactionDetailLayer2GasHeading": {
    "message": "Tarifa de gas de la capa 2"
  },
  "transactionDetailMultiLayerTotalSubtitle": {
    "message": "Monto + cargos"
  },
  "transactionDropped": {
    "message": "La transacción se abandonó en $2."
  },
  "transactionError": {
    "message": "Error de transacción. Excepción generada en el código de contrato."
  },
  "transactionErrorNoContract": {
    "message": "Intentando llamar a una función en una dirección sin contrato."
  },
  "transactionErrored": {
    "message": "La transacción encontró un error."
  },
  "transactionFee": {
    "message": "Cuota de transacción"
  },
  "transactionHistoryBaseFee": {
    "message": "Tarifa base (GWEI)"
  },
  "transactionHistoryL1GasLabel": {
    "message": "Tarifa total de gas L1"
  },
  "transactionHistoryL2GasLimitLabel": {
    "message": "Límite de gas L2"
  },
  "transactionHistoryL2GasPriceLabel": {
    "message": "Precio de gas L2"
  },
  "transactionHistoryMaxFeePerGas": {
    "message": "Tarifa máxima por gas"
  },
  "transactionHistoryPriorityFee": {
    "message": "Tarifa de prioridad (GWEI)"
  },
  "transactionHistoryTotalGasFee": {
    "message": "Tarifa total de gas"
  },
  "transactionResubmitted": {
    "message": "Transacción reenviada con la cuota de gas aumentada a $1 en $2"
  },
  "transactionSubmitted": {
    "message": "Transacción enviada con una cuota de gas de $1 en $2."
  },
  "transactionUpdated": {
    "message": "La transacción se actualizó en $2."
  },
  "transfer": {
    "message": "Transferir"
  },
  "transferBetweenAccounts": {
    "message": "Transferir entre mis cuentas"
  },
  "transferFrom": {
    "message": "Transferir desde"
  },
  "troubleConnectingToWallet": {
    "message": "Tuvimos problemas al conectar su $1. Pruebe revisar $2 e inténtelo de nuevo.",
    "description": "$1 is the wallet device name; $2 is a link to wallet connection guide"
  },
  "troubleTokenBalances": {
    "message": "Tuvimos problemas al cargar los saldos de token. Puede verlos ",
    "description": "Followed by a link (here) to view token balances"
  },
  "trustSiteApprovePermission": {
    "message": "Al conceder el permiso, usted permite que los siguientes $1 tengan acceso a sus fondos"
  },
  "tryAgain": {
    "message": "Vuelva a intentarlo"
  },
  "turnOnTokenDetection": {
    "message": "Activar la detección mejorada de tokens"
  },
  "twelveHrTitle": {
    "message": "12 horas:"
  },
  "txInsightsNotSupported": {
    "message": "En este momento no se admiten informaciones sobre las transacciones para este contrato."
  },
  "typePassword": {
    "message": "Escriba su contraseña de MetaMask"
  },
  "u2f": {
    "message": "U2F",
    "description": "A name on an API for the browser to interact with devices that support the U2F protocol. On some browsers we use it to connect MetaMask to Ledger devices."
  },
  "unapproved": {
    "message": "No aprobado"
  },
  "units": {
    "message": "unidades"
  },
  "unknown": {
    "message": "Desconocido"
  },
  "unknownCameraError": {
    "message": "Error al intentar acceder a la cámara. Vuelva a intentarlo…"
  },
  "unknownCameraErrorTitle": {
    "message": "Lo lamentamos, se produjo un error…"
  },
  "unknownNetwork": {
    "message": "Red privada desconocida"
  },
  "unknownQrCode": {
    "message": "Error: No se pudo identificar ese código QR"
  },
  "unlimited": {
    "message": "Ilimitado"
  },
  "unlock": {
    "message": "Desbloquear"
  },
  "unlockMessage": {
    "message": "La Web descentralizada espera"
  },
  "unrecognizedChain": {
    "message": "No se reconoce esta red personalizada. Antes de continuar, le recomendamos que $1",
    "description": "$1 is a clickable link with text defined by the 'unrecognizedChanLinkText' key. The link will open to instructions for users to validate custom network details."
  },
  "unrecognizedChainLinkText": {
    "message": "verifique los detalles de la red",
    "description": "Serves as link text for the 'unrecognizedChain' key. This text will be embedded inside the translation for that key."
  },
  "unsendableAsset": {
    "message": "El envío de tokens coleccionables (ERC-721) no se admite actualmente",
    "description": "This is an error message we show the user if they attempt to send a collectible asset type, for which currently don't support sending"
  },
  "unverifiedContractAddressMessage": {
    "message": "No podemos verificar este contrato. Asegúrese de que confía en esta dirección."
  },
  "upArrow": {
    "message": "flecha ascendente"
  },
  "updatedWithDate": {
    "message": "$1 actualizado"
  },
  "urlErrorMsg": {
    "message": "Las direcciones URL requieren el prefijo HTTP/HTTPS adecuado."
  },
  "urlExistsErrorMsg": {
    "message": "En este momento, la red $1 está utilizando esta dirección URL."
  },
  "useCollectibleDetection": {
    "message": "Detectar NFTs automáticamente"
  },
  "useCollectibleDetectionDescription": {
    "message": "La visualización de medios y datos de NFT puede exponer su dirección IP a servidores centralizados. Las API de terceros (como OpenSea) se utilizan para detectar NFT en su cartera. Esto expone la dirección de su cuenta con esos servicios. Deje esta opción desactivada si no quiere que la aplicación extraiga datos de esos servicios."
  },
  "usePhishingDetection": {
    "message": "Usar detección de phishing"
  },
  "usePhishingDetectionDescription": {
    "message": "Mostrar una advertencia respecto de los dominios de phishing dirigidos a los usuarios de Ethereum"
  },
  "useTokenDetection": {
    "message": "Usar detección de token"
  },
  "useTokenDetectionDescription": {
    "message": "Utilizamos API de terceros para detectar y mostrar nuevos tokens enviados a su cartera. Desactive si no desea que MetaMask extraiga datos de esos servicios."
  },
  "useTokenDetectionPrivacyDesc": {
    "message": "La visualización automática de tokens enviados a su cuenta implica la comunicación con servidores de terceros para obtener imágenes de tokens. Esos servicios tendrán acceso a su dirección IP."
  },
  "usedByClients": {
    "message": "Usado por una variedad de clientes distintos"
  },
  "userName": {
    "message": "Nombre de usuario"
  },
  "verifyThisTokenDecimalOn": {
    "message": "Los decimales del token se pueden encontrar en $1",
    "description": "Points the user to etherscan as a place they can verify information about a token. $1 is replaced with the translation for \"etherscan\""
  },
  "verifyThisTokenOn": {
    "message": "Comprobar este token en $1",
    "description": "Points the user to etherscan as a place they can verify information about a token. $1 is replaced with the translation for \"etherscan\""
  },
  "verifyThisUnconfirmedTokenOn": {
    "message": "Verifique este token en $1 y asegúrese de que sea el token con el que quiere realizar la transacción.",
    "description": "Points the user to etherscan as a place they can verify information about a token. $1 is replaced with the translation for \"etherscan\""
  },
  "viewAccount": {
    "message": "Ver cuenta"
  },
  "viewAllDetails": {
    "message": "Ver todos los detalles"
  },
  "viewContact": {
    "message": "Ver contacto"
  },
  "viewFullTransactionDetails": {
    "message": "Ver detalles completos de la transacción"
  },
  "viewMore": {
    "message": "Ver más"
  },
  "viewOnBlockExplorer": {
    "message": "Ver en el explorador de bloques"
  },
  "viewOnCustomBlockExplorer": {
    "message": "Ver $1 en $2",
    "description": "$1 is the action type. e.g (Account, Transaction, Swap) and $2 is the Custom Block Exporer URL"
  },
  "viewOnEtherscan": {
    "message": "Ver $1 en Etherscan",
    "description": "$1 is the action type. e.g (Account, Transaction, Swap)"
  },
  "viewOnOpensea": {
    "message": "Ver en Opensea"
  },
  "viewinExplorer": {
    "message": "Ver $1 en el explorador",
    "description": "$1 is the action type. e.g (Account, Transaction, Swap)"
  },
  "visitWebSite": {
    "message": "Visite nuestro sitio web"
  },
  "walletConnectionGuide": {
    "message": "nuestra guía de conexión de la cartera de hardware"
  },
  "walletCreationSuccessDetail": {
    "message": "Ha protegido con éxito su cartera. Mantenga su frase secreta de recuperación a salvo y en secreto: ¡es su responsabilidad!"
  },
  "walletCreationSuccessReminder1": {
    "message": "MetaMask no puede recuperar su frase secreta de recuperación."
  },
  "walletCreationSuccessReminder2": {
    "message": "MetaMask nunca le pedirá su frase secreta de recuperación."
  },
  "walletCreationSuccessReminder3": {
    "message": "$1 con nadie o se arriesga a que le roben los fondos",
    "description": "$1 is separated as walletCreationSuccessReminder3BoldSection so that we can bold it"
  },
  "walletCreationSuccessReminder3BoldSection": {
    "message": "Nunca comparta su frase secreta de recuperación",
    "description": "This string is localized separately from walletCreationSuccessReminder3 so that we can bold it"
  },
  "walletCreationSuccessTitle": {
    "message": "Creación exitosa de la cartera"
  },
  "weak": {
    "message": "Débil"
  },
  "web3ShimUsageNotification": {
    "message": "Parece que el sitio web actual intentó utilizar la API de window.web3 que se eliminó. Si el sitio no funciona, haga clic en $1 para obtener más información.",
    "description": "$1 is a clickable link."
  },
  "webhid": {
    "message": "WebHID",
    "description": "Refers to a interface for connecting external devices to the browser. Used for connecting ledger to the browser. Read more here https://developer.mozilla.org/en-US/docs/Web/API/WebHID_API"
  },
  "welcome": {
    "message": "Bienvenido a MetaMask"
  },
  "welcomeBack": {
    "message": "Hola de nuevo"
  },
  "welcomeExploreDescription": {
    "message": "Almacenar, enviar y gastar criptomonedas y activos."
  },
  "welcomeExploreTitle": {
    "message": "Explorar aplicaciones descentralizadas"
  },
  "welcomeLoginDescription": {
    "message": "Use su MetaMask para acceder a aplicaciones descentralizadas, sin necesidad de registrarse."
  },
  "welcomeLoginTitle": {
    "message": "Diga hola a su cartera"
  },
  "welcomeToMetaMask": {
    "message": "Comencemos"
  },
  "welcomeToMetaMaskIntro": {
    "message": "Con la confianza de millones de usuarios, MetaMask es una cartera segura que permite que todos puedan acceder al mundo de Web3."
  },
  "whatsNew": {
    "message": "Novedades",
    "description": "This is the title of a popup that gives users notifications about new features and updates to MetaMask."
  },
  "whatsThis": {
    "message": "¿Qué es esto?"
  },
  "writePhrase": {
    "message": "Anote esta frase en un papel y guárdelo en un lugar seguro. Si quiere aún más seguridad, anótela en varios papeles y guárdelos en dos o tres lugares distintos."
  },
  "xOfY": {
    "message": "$1 de $2",
    "description": "$1 and $2 are intended to be two numbers, where $2 is a total, and $1 is a count towards that total"
  },
  "xOfYPending": {
    "message": "$1 de $2 están pendientes",
    "description": "$1 and $2 are intended to be two numbers, where $2 is a total number of pending confirmations, and $1 is a count towards that total"
  },
  "yes": {
    "message": "Sí"
  },
  "yesLetsTry": {
    "message": "Sí, intentémoslo"
  },
  "youNeedToAllowCameraAccess": {
    "message": "Necesita permitir el acceso a la cámara para usar esta función."
  },
  "youSign": {
    "message": "Está firmando"
  },
  "yourPrivateSeedPhrase": {
    "message": "Su frase secreta de recuperación privada"
  },
  "zeroGasPriceOnSpeedUpError": {
    "message": "No hay entradas sobre el precio del gas al acelerar la transacción"
  }
}<|MERGE_RESOLUTION|>--- conflicted
+++ resolved
@@ -198,12 +198,6 @@
   "airgapVaultTutorial": {
     "message": " (Tutoriales)"
   },
-  "airgapVault": {
-    "message": "Bóveda AirGap"
-  },
-  "airgapVaultTutorial": {
-    "message": " (Tutoriales)"
-  },
   "alertDisableTooltip": {
     "message": "Esto se puede modificar en \"Configuración > Alertas\""
   },
@@ -430,9 +424,6 @@
   "bytes": {
     "message": "Bytes"
   },
-  "bytes": {
-    "message": "Bytes"
-  },
   "canToggleInSettings": {
     "message": "Puede volver a activar esta notificación desde Configuración -> Alertas."
   },
@@ -640,11 +631,7 @@
     "message": "Interacción con el contrato"
   },
   "convertTokenToNFTDescription": {
-<<<<<<< HEAD
-    "message": "Hemos detectado que este activo es un NFT. Metamask ahora tiene soporte nativo completo para NFTs. ¿Quieres eliminarlo de tu lista de tokens y añadirlo como un NFT?"
-=======
     "message": "Hemos detectado que este activo es un NFT. MetaMask ahora tiene soporte nativo completo para NFTs. ¿Quieres eliminarlo de tu lista de tokens y añadirlo como un NFT?"
->>>>>>> 78682ea9
   },
   "convertTokenToNFTExistDescription": {
     "message": "Hemos detectado que este recurso se ha agregado como NFT. ¿Quiere eliminarlo de su lista de tokens?"
@@ -2121,45 +2108,6 @@
   "notifications12ActionText": {
     "message": "Habilitar modo oscuro"
   },
-<<<<<<< HEAD
-  "notifications12Description": {
-    "message": "Se habilitará el modo oscuro para los nuevos usuarios según las preferencias de su sistema. Para usuarios existentes, habilite el modo oscuro de forma manual en Configuración -> Experimental."
-=======
-  "notBusy": {
-    "message": "No ocupado"
-  },
-  "notCurrentAccount": {
-    "message": "¿Esta es la cuenta correcta? Es distinta de la cuenta seleccionada actualmente en la cartera"
->>>>>>> 78682ea9
-  },
-  "notifications12Title": {
-    "message": "¿Cuándo estará disponible el modo oscuro? ¡Ahora! 🕶️🦊"
-  },
-  "notifications10ActionText": {
-    "message": "Vaya a configuración",
-    "description": "The 'call to action' on the button, or link, of the 'Visit in settings' notification. Upon clicking, users will be taken to settings page."
-  },
-  "notifications10DescriptionOne": {
-    "message": "En este momento, la detección mejorada de token está disponible en las redes Ethereum Mainnet, Polygon, BSC y Avalanche. ¡Y habrá más!"
-  },
-  "notifications10DescriptionThree": {
-    "message": "La función de detección de tóken está ACTIVADA de forma predeterminada. Pero puede desactivarla en Configuración."
-  },
-  "notifications10DescriptionTwo": {
-    "message": "Obtenemos los tokens de listas de tokens de terceros. Los tokens enumerados en más de dos listas de tokens se detectarán automáticamente."
-  },
-  "notifications10Title": {
-    "message": "Ya llegó la detección mejorada de tokens"
-  },
-  "notifications11Description": {
-    "message": "Cualquier persona puede crear los tokens, y estos pueden tener nombres duplicados. Si ve aparecer un token en el que no confía o con el que no ha interactuado, es más seguro que no confíe en él."
-  },
-  "notifications11Title": {
-    "message": "Riesgos de estafa y seguridad"
-  },
-  "notifications12ActionText": {
-    "message": "Habilitar modo oscuro"
-  },
   "notifications12Description": {
     "message": "Se habilitará el modo oscuro para los nuevos usuarios según las preferencias de su sistema. Para usuarios existentes, habilite el modo oscuro de forma manual en Configuración -> Experimental."
   },
@@ -3135,18 +3083,6 @@
   "stxFallbackUnavailable": {
     "message": "Todavía puede intercambiar sus tokens incluso cuando las transacciones inteligentes no están disponibles."
   },
-<<<<<<< HEAD
-  "stxPendingFinalizing": {
-    "message": "Finalizando…"
-  },
-  "stxPendingOptimizingGas": {
-    "message": "Optimizando gas..."
-  },
-  "stxPendingPrivatelySubmitting": {
-    "message": "Enviando el Swap de forma privada..."
-  },
-=======
->>>>>>> 78682ea9
   "stxSubDescription": {
     "message": "* Transacciones inteligentes intentará enviar su transacción de forma privada varias veces. Si todos los intentos fallan, la transacción se transmitirá públicamente para garantizar que su swap se realice con éxito."
   },
@@ -3234,10 +3170,6 @@
   "swapBuildQuotePlaceHolderText": {
     "message": "No hay tokens disponibles que coincidan con $1",
     "description": "Tells the user that a given search string does not match any tokens in our token lists. $1 can be any string of text"
-  },
-  "swapCompleteIn": {
-    "message": "Swap finalizado en <",
-    "description": "'<' means 'less than', e.g. Swap complete in < 2:59"
   },
   "swapConfirmWithHwWallet": {
     "message": "Confirmar con la cartera de hardware"
