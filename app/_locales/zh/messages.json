--- conflicted
+++ resolved
@@ -1692,7 +1692,7 @@
     "message": "打开和解锁 Ledger Live 应用程序"
   },
   "ledgerConnectionPreferenceDescription": {
-    "message": "自定义连接您的 Ledger 到 MetaMask 的方式。建议使用 $1，但也可使用其他选项。请在这里阅读更多信息：$2",
+    "message": "自定义连接您的 Ledger 到 Metamask 的方式。建议使用 $1，但也可使用其他选项。请在这里阅读更多信息：$2",
     "description": "A description that appears above a dropdown where users can select between up to three options - Ledger Live, U2F or WebHID - depending on what is supported in their browser. $1 is the recommended browser option, it will be either WebHID or U2f. $2 is a link to an article where users can learn more, but will be the translation of the learnMore message."
   },
   "ledgerDeviceOpenFailureMessage": {
@@ -2204,7 +2204,7 @@
     "description": "Description of a notification in the 'See What's New' popup. Describes the Ledger support update."
   },
   "notifications6DescriptionThree": {
-    "message": "在 MetaMask 中与您的 Ledger 账户交互时，将打开一个新选项卡，并且将要求您打开 Ledger Live 应用程序。应用程序打开后，您将被要求允许 WebSocket 连接到您的 MetaMask 账户。就是这样！",
+    "message": "在 Metamask 中与您的 Ledger 账户交互时，将打开一个新选项卡，并且将要求您打开 Ledger Live 应用程序。应用程序打开后，您将被要求允许 WebSocket 连接到您的 MetaMask 账户。就是这样！",
     "description": "Description of a notification in the 'See What's New' popup. Describes the Ledger support update."
   },
   "notifications6DescriptionTwo": {
@@ -3167,15 +3167,12 @@
   "stxFallbackUnavailable": {
     "message": "即使智能交易不可用，您仍然可以交换代币。"
   },
-<<<<<<< HEAD
-=======
   "stxPendingPrivatelySubmittingSwap": {
     "message": "正在秘密提交您的Swap..."
   },
   "stxPendingPubliclySubmittingSwap": {
     "message": "正在公开提交您的Swap..."
   },
->>>>>>> 2d3f8568
   "stxSubDescription": {
     "message": "*智能交易将尝试多次隐秘提交您的交易。如果所有尝试都失败，交易将会公开广播，以确保您的交换能成功进行。"
   },
