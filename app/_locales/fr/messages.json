--- conflicted
+++ resolved
@@ -3167,15 +3167,12 @@
   "stxFallbackUnavailable": {
     "message": "Vous pouvez toujours faire un swap de tokens, même si les transactions intelligentes ne sont pas disponibles."
   },
-<<<<<<< HEAD
-=======
   "stxPendingPrivatelySubmittingSwap": {
     "message": "Soumission privée de votre Swap..."
   },
   "stxPendingPubliclySubmittingSwap": {
     "message": "Soumission publique de votre Swap..."
   },
->>>>>>> afb3475d
   "stxSubDescription": {
     "message": "* Avec les transactions intelligentes, votre transaction sera soumise plusieurs fois en privé. Si toutes les tentatives échouent, la transaction sera diffusée publiquement pour s’assurer de la réussite de votre swap."
   },
