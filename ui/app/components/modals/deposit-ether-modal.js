--- conflicted
+++ resolved
@@ -5,7 +5,6 @@
 const actions = require('../../actions')
 const networkNames = require('../../../../app/scripts/config.js').networkNames
 const ShapeshiftForm = require('../shapeshift-form')
-<<<<<<< HEAD
 const t = require('../../../i18n')
 
 const DIRECT_DEPOSIT_ROW_TITLE = t('directDepositEther')
@@ -18,20 +17,6 @@
 const facuetRowText = (networkName) => {
   return t('getEtherFromFaucet', [networkName])
 }
-=======
-
-const DIRECT_DEPOSIT_ROW_TITLE = 'Directly Deposit Ether'
-const DIRECT_DEPOSIT_ROW_TEXT = `If you already have some Ether, the quickest way to get Ether in
-your new wallet by direct deposit.`
-const COINBASE_ROW_TITLE = 'Buy on Coinbase'
-const COINBASE_ROW_TEXT = `Coinbase is the world’s most popular way to buy and sell bitcoin,
-ethereum, and litecoin.`
-const SHAPESHIFT_ROW_TITLE = 'Deposit with ShapeShift'
-const SHAPESHIFT_ROW_TEXT = `If you own other cryptocurrencies, you can trade and deposit Ether
-directly into your MetaMask wallet. No Account Needed.`
-const FAUCET_ROW_TITLE = 'Test Faucet'
-const faucetRowText = networkName => `Get Ether from a faucet for the ${networkName}`
->>>>>>> 08542c18
 
 function mapStateToProps (state) {
   return {
@@ -128,17 +113,10 @@
 
     h('div.page-container__header', [
 
-<<<<<<< HEAD
-      h('div.deposit-ether-modal__header__title', [t('depositEther')]),
+      h('div.page-container__title', [t('depositEther')]),
 
-      h('div.deposit-ether-modal__header__description', [
+      h'div.page-container__subtitle', [
         t('needEtherInWallet'),
-=======
-      h('div.page-container__title', 'Deposit Ether'),
-
-      h('div.page-container__subtitle', [
-        'To interact with decentralized applications using MetaMask, you’ll need Ether in your wallet.',
->>>>>>> 08542c18
       ]),
 
       h('div.page-container__header-close', {
@@ -150,54 +128,28 @@
       }),
 
     ]),
-
-<<<<<<< HEAD
-    h('div.deposit-ether-modal__buy-rows', [
-
-      this.renderRow({
-        logo: h('img.deposit-ether-modal__buy-row__eth-logo', { src: '../../../images/eth_logo.svg' }),
-        title: DIRECT_DEPOSIT_ROW_TITLE,
-        text: DIRECT_DEPOSIT_ROW_TEXT,
-        buttonLabel: t('viewAccount'),
-        onButtonClick: () => this.goToAccountDetailsModal(),
-        hide: buyingWithShapeshift,
-      }),
-
-      this.renderRow({
-        logo: h('i.fa.fa-tint.fa-2x'),
-        title: FAUCET_ROW_TITLE,
-        text: facuetRowText(networkName),
-        buttonLabel: t('getEther'),
-        onButtonClick: () => toFaucet(network),
-        hide: !isTestNetwork || buyingWithShapeshift,
-      }),
-=======
+    
     h('.page-container__content', {}, [
-
+    
       h('div.deposit-ether-modal__buy-rows', [
 
         this.renderRow({
-          logo: h('div.deposit-ether-modal__logo', {
-            style: {
-              backgroundImage: 'url(\'../../../images/eth_logo.svg\')',
-            },
-          }),
+          logo: h('img.deposit-ether-modal__buy-row__eth-logo', { src: '../../../images/eth_logo.svg' }),
           title: DIRECT_DEPOSIT_ROW_TITLE,
           text: DIRECT_DEPOSIT_ROW_TEXT,
-          buttonLabel: 'View Account Details',
+          buttonLabel: t('viewAccount'),
           onButtonClick: () => this.goToAccountDetailsModal(),
           hide: buyingWithShapeshift,
         }),
 
         this.renderRow({
-          logo: h('i.fa.fa-tint.fa-3x.deposit-ether-modal__logo'),
+          logo: h('i.fa.fa-tint.fa-2x'),
           title: FAUCET_ROW_TITLE,
-          text: faucetRowText(networkName),
-          buttonLabel: 'Continue to Test Faucet',
+          text: facuetRowText(networkName),
+          buttonLabel: t('getEther'),
           onButtonClick: () => toFaucet(network),
           hide: !isTestNetwork || buyingWithShapeshift,
         }),
->>>>>>> 08542c18
 
         this.renderRow({
           logo: h('div.deposit-ether-modal__logo', {
@@ -208,20 +160,11 @@
           }),
           title: COINBASE_ROW_TITLE,
           text: COINBASE_ROW_TEXT,
-          buttonLabel: 'Continue to Coinbase',
+          buttonLabel: t('continueToCoinbase'),
           onButtonClick: () => toCoinbase(address),
           hide: isTestNetwork || buyingWithShapeshift,
         }),
-<<<<<<< HEAD
-        title: COINBASE_ROW_TITLE,
-        text: COINBASE_ROW_TEXT,
-        buttonLabel: t('continueToCoinbase'),
-        onButtonClick: () => toCoinbase(address),
-        hide: isTestNetwork || buyingWithShapeshift,
-      }),
-=======
->>>>>>> 08542c18
-
+        
         this.renderRow({
           logo: h('div.deposit-ether-modal__logo', {
             style: {
@@ -230,7 +173,7 @@
           }),
           title: SHAPESHIFT_ROW_TITLE,
           text: SHAPESHIFT_ROW_TEXT,
-          buttonLabel: 'Continue to Shapeshift',
+          buttonLabel: t('shapeshiftBuy'),
           onButtonClick: () => this.setState({ buyingWithShapeshift: true }),
           hide: isTestNetwork,
           hideButton: buyingWithShapeshift,
@@ -239,20 +182,6 @@
           showBackButton: this.state.buyingWithShapeshift,
           className: buyingWithShapeshift && 'deposit-ether-modal__buy-row__shapeshift-buy',
         }),
-<<<<<<< HEAD
-        title: SHAPESHIFT_ROW_TITLE,
-        text: SHAPESHIFT_ROW_TEXT,
-        buttonLabel: t('shapeshiftBuy'),
-        onButtonClick: () => this.setState({ buyingWithShapeshift: true }),
-        hide: isTestNetwork,
-        hideButton: buyingWithShapeshift,
-        hideTitle: buyingWithShapeshift,
-        onBackClick: () => this.setState({ buyingWithShapeshift: false }),
-        showBackButton: this.state.buyingWithShapeshift,
-        className: buyingWithShapeshift && 'deposit-ether-modal__buy-row__shapeshift-buy',
-      }),
-=======
->>>>>>> 08542c18
 
         buyingWithShapeshift && h(ShapeshiftForm),
 
