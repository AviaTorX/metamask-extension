--- conflicted
+++ resolved
@@ -1,9 +1,3 @@
-<<<<<<< HEAD
-import sinon from 'sinon';
-import { updateSendTo } from '../../../../ducks/send/send.duck';
-
-=======
->>>>>>> 23a85982
 let mapStateToProps;
 let mapDispatchToProps;
 
@@ -24,10 +18,6 @@
   ],
 }));
 
-<<<<<<< HEAD
-jest.mock('../../../../ducks/send/send.duck.js', () => ({
-  updateSendTo: jest.fn(),
-=======
 jest.mock('../../../../ducks/ens', () => ({
   getEnsResolution: (s) => `mockSendEnsResolution:${s}`,
   getEnsError: (s) => `mockSendEnsResolutionError:${s}`,
@@ -48,7 +38,6 @@
     `mockGetIsUsingMyAccountForRecipientSearch:${s}`,
   getRecipientUserInput: (s) => `mockRecipientUserInput:${s}`,
   getRecipient: (s) => `mockRecipient:${s}`,
->>>>>>> 23a85982
 }));
 
 require('./add-recipient.container.js');
