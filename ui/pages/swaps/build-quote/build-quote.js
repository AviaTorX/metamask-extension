import React, { useContext, useEffect, useState, useCallback } from 'react';
import PropTypes from 'prop-types';
import { useDispatch, useSelector } from 'react-redux';
import classnames from 'classnames';
import { uniqBy, isEqual } from 'lodash';
import { useHistory } from 'react-router-dom';
import { getTokenTrackerLink } from '@metamask/etherscan-link';
import { MetaMetricsContext } from '../../../contexts/metametrics.new';
import { useNewMetricEvent } from '../../../hooks/useMetricEvent';
import {
  useTokensToSearch,
  getRenderableTokenData,
} from '../../../hooks/useTokensToSearch';
import { useEqualityCheck } from '../../../hooks/useEqualityCheck';
import { I18nContext } from '../../../contexts/i18n';
import DropdownInputPair from '../dropdown-input-pair';
import DropdownSearchList from '../dropdown-search-list';
import SlippageButtons from '../slippage-buttons';
import { getTokens, getConversionRate } from '../../../ducks/metamask/metamask';
import InfoTooltip from '../../../components/ui/info-tooltip';
import Popover from '../../../components/ui/popover';
import Button from '../../../components/ui/button';
import ActionableMessage from '../../../components/ui/actionable-message/actionable-message';
<<<<<<< HEAD
import Box from '../../../components/ui/box';
import Typography from '../../../components/ui/typography';
import { TYPOGRAPHY, DISPLAY } from '../../../helpers/constants/design-system';
=======
import {
  VIEW_QUOTE_ROUTE,
  LOADING_QUOTES_ROUTE,
} from '../../../helpers/constants/routes';
>>>>>>> aba2c719

import {
  fetchQuotesAndSetQuoteState,
  setSwapsFromToken,
  setSwapToToken,
  getFromToken,
  getToToken,
  getBalanceError,
  getTopAssets,
  getFetchParams,
<<<<<<< HEAD
  getSmartTransactionsStatus,
=======
  getQuotes,
  setReviewSwapClickedTimestamp,
>>>>>>> aba2c719
} from '../../../ducks/swaps/swaps';
import {
  getSwapsDefaultToken,
  getTokenExchangeRates,
  getCurrentCurrency,
  getCurrentChainId,
  getRpcPrefsForCurrentProvider,
  getUseTokenDetection,
  getTokenList,
} from '../../../selectors';

import {
  getValueFromWeiHex,
  hexToDecimal,
} from '../../../helpers/utils/conversions.util';
import { calcTokenAmount } from '../../../helpers/utils/token-util';
import { getURLHostName } from '../../../helpers/utils/util';
import { usePrevious } from '../../../hooks/usePrevious';
import { useTokenTracker } from '../../../hooks/useTokenTracker';
import { useTokenFiatAmount } from '../../../hooks/useTokenFiatAmount';
import { useEthFiatAmount } from '../../../hooks/useEthFiatAmount';

import {
  isSwapsDefaultTokenAddress,
  isSwapsDefaultTokenSymbol,
} from '../../../../shared/modules/swaps.utils';
import {
  SWAPS_CHAINID_DEFAULT_BLOCK_EXPLORER_URL_MAP,
  SWAPS_CHAINID_DEFAULT_TOKEN_MAP,
} from '../../../../shared/constants/swaps';

import {
  resetSwapsPostFetchState,
  removeToken,
<<<<<<< HEAD
  setSmartTransactionsStatus,
} from '../../../store/actions';
import { fetchTokenPrice, fetchTokenBalance } from '../swaps.util';
=======
  setBackgroundSwapRouteState,
  clearSwapsQuotes,
  stopPollingForQuotes,
} from '../../../store/actions';
import {
  fetchTokenPrice,
  fetchTokenBalance,
  shouldEnableDirectWrapping,
} from '../swaps.util';
>>>>>>> aba2c719
import SwapsFooter from '../swaps-footer';

const fuseSearchKeys = [
  { name: 'name', weight: 0.499 },
  { name: 'symbol', weight: 0.499 },
  { name: 'address', weight: 0.002 },
];

const MAX_ALLOWED_SLIPPAGE = 15;

let timeoutIdForQuotesPrefetching;

export default function BuildQuote({
  inputValue,
  onInputChange,
  ethBalance,
  setMaxSlippage,
  maxSlippage,
  selectedAccountAddress,
  isFeatureFlagLoaded,
  tokenFromError,
  shuffledTokensList,
}) {
  const t = useContext(I18nContext);
  const dispatch = useDispatch();
  const history = useHistory();
  const metaMetricsEvent = useContext(MetaMetricsContext);

  const [fetchedTokenExchangeRate, setFetchedTokenExchangeRate] = useState(
    undefined,
  );
  const [verificationClicked, setVerificationClicked] = useState(false);

  const balanceError = useSelector(getBalanceError);
  const fetchParams = useSelector(getFetchParams);
  const { sourceTokenInfo = {}, destinationTokenInfo = {} } =
    fetchParams?.metaData || {};
  const tokens = useSelector(getTokens);
  const topAssets = useSelector(getTopAssets);
  const fromToken = useSelector(getFromToken);
  const toToken = useSelector(getToToken) || destinationTokenInfo;
  const defaultSwapsToken = useSelector(getSwapsDefaultToken);
  const chainId = useSelector(getCurrentChainId);
  const rpcPrefs = useSelector(getRpcPrefsForCurrentProvider);
  const tokenList = useSelector(getTokenList);
  const useTokenDetection = useSelector(getUseTokenDetection);
  const quotes = useSelector(getQuotes, isEqual);
  const areQuotesPresent = Object.keys(quotes).length > 0;

  const tokenConversionRates = useSelector(getTokenExchangeRates, isEqual);
  const conversionRate = useSelector(getConversionRate);
  const smartTransactionsStatus = useSelector(getSmartTransactionsStatus);
  const currentCurrency = useSelector(getCurrentCurrency);

  const [
    showSmartTransactionsOptInPopover,
    setShowSmartTransactionsOptInPopover,
  ] = useState(() => {
    return !smartTransactionsStatus?.optInPopoverDisplayed;
  });

  const onCloseSmartTransactionsOptInPopover = (e) => {
    e?.preventDefault();
    setShowSmartTransactionsOptInPopover(false);
    setSmartTransactionsStatus({ optInPopoverDisplayed: true });
  };

  const onEnableSmartTransactionsClick = () => {
    setShowSmartTransactionsOptInPopover(false);
    setSmartTransactionsStatus({ optInPopoverDisplayed: true, active: true });
  };

  const fetchParamsFromToken = isSwapsDefaultTokenSymbol(
    sourceTokenInfo?.symbol,
    chainId,
  )
    ? defaultSwapsToken
    : sourceTokenInfo;

  const { loading, tokensWithBalances } = useTokenTracker(tokens);

  // If the fromToken was set in a call to `onFromSelect` (see below), and that from token has a balance
  // but is not in tokensWithBalances or tokens, then we want to add it to the usersTokens array so that
  // the balance of the token can appear in the from token selection dropdown
  const fromTokenArray =
    !isSwapsDefaultTokenSymbol(fromToken?.symbol, chainId) && fromToken?.balance
      ? [fromToken]
      : [];
  const usersTokens = uniqBy(
    [...tokensWithBalances, ...tokens, ...fromTokenArray],
    'address',
  );
  const memoizedUsersTokens = useEqualityCheck(usersTokens);

  const selectedFromToken = getRenderableTokenData(
    fromToken || fetchParamsFromToken,
    tokenConversionRates,
    conversionRate,
    currentCurrency,
    chainId,
    tokenList,
    useTokenDetection,
  );

  const tokensToSearch = useTokensToSearch({
    usersTokens: memoizedUsersTokens,
    topTokens: topAssets,
    shuffledTokensList,
  });
  const selectedToToken =
    tokensToSearch.find(({ address }) => address === toToken?.address) ||
    toToken;
  const toTokenIsNotDefault =
    selectedToToken?.address &&
    !isSwapsDefaultTokenAddress(selectedToToken?.address, chainId);
  const occurrences = Number(
    selectedToToken?.occurances || selectedToToken?.occurrences || 0,
  );
  const {
    address: fromTokenAddress,
    symbol: fromTokenSymbol,
    string: fromTokenString,
    decimals: fromTokenDecimals,
    balance: rawFromTokenBalance,
  } = selectedFromToken || {};
  const { address: toTokenAddress } = selectedToToken || {};

  const fromTokenBalance =
    rawFromTokenBalance &&
    calcTokenAmount(rawFromTokenBalance, fromTokenDecimals).toString(10);

  const prevFromTokenBalance = usePrevious(fromTokenBalance);

  const swapFromTokenFiatValue = useTokenFiatAmount(
    fromTokenAddress,
    inputValue || 0,
    fromTokenSymbol,
    {
      showFiat: true,
    },
    true,
  );
  const swapFromEthFiatValue = useEthFiatAmount(
    inputValue || 0,
    { showFiat: true },
    true,
  );
  const swapFromFiatValue = isSwapsDefaultTokenSymbol(fromTokenSymbol, chainId)
    ? swapFromEthFiatValue
    : swapFromTokenFiatValue;

  const onFromSelect = (token) => {
    if (
      token?.address &&
      !swapFromFiatValue &&
      fetchedTokenExchangeRate !== null
    ) {
      fetchTokenPrice(token.address).then((rate) => {
        if (rate !== null && rate !== undefined) {
          setFetchedTokenExchangeRate(rate);
        }
      });
    } else {
      setFetchedTokenExchangeRate(null);
    }
    if (
      token?.address &&
      !memoizedUsersTokens.find(
        (usersToken) => usersToken.address === token.address,
      )
    ) {
      fetchTokenBalance(token.address, selectedAccountAddress).then(
        (fetchedBalance) => {
          if (fetchedBalance?.balance) {
            const balanceAsDecString = fetchedBalance.balance.toString(10);
            const userTokenBalance = calcTokenAmount(
              balanceAsDecString,
              token.decimals,
            );
            dispatch(
              setSwapsFromToken({
                ...token,
                string: userTokenBalance.toString(10),
                balance: balanceAsDecString,
              }),
            );
          }
        },
      );
    }
    dispatch(setSwapsFromToken(token));
    onInputChange(
      token?.address ? inputValue : '',
      token.string,
      token.decimals,
    );
  };

  const blockExplorerTokenLink = getTokenTrackerLink(
    selectedToToken.address,
    chainId,
    null, // no networkId
    null, // no holderAddress
    {
      blockExplorerUrl:
        rpcPrefs.blockExplorerUrl ??
        SWAPS_CHAINID_DEFAULT_BLOCK_EXPLORER_URL_MAP[chainId] ??
        null,
    },
  );

  const blockExplorerLabel = rpcPrefs.blockExplorerUrl
    ? getURLHostName(blockExplorerTokenLink)
    : t('etherscan');

  const blockExplorerLinkClickedEvent = useNewMetricEvent({
    category: 'Swaps',
    event: 'Clicked Block Explorer Link',
    properties: {
      link_type: 'Token Tracker',
      action: 'Swaps Confirmation',
      block_explorer_domain: getURLHostName(blockExplorerTokenLink),
    },
  });

  const { destinationTokenAddedForSwap } = fetchParams || {};
  const { address: toAddress } = toToken || {};
  const onToSelect = useCallback(
    (token) => {
      if (destinationTokenAddedForSwap && token.address !== toAddress) {
        dispatch(removeToken(toAddress));
      }
      dispatch(setSwapToToken(token));
      setVerificationClicked(false);
    },
    [dispatch, destinationTokenAddedForSwap, toAddress],
  );

  const hideDropdownItemIf = useCallback(
    (item) => item.address === fromTokenAddress,
    [fromTokenAddress],
  );

  const tokensWithBalancesFromToken = tokensWithBalances.find(
    (token) => token.address === fromToken?.address,
  );
  const previousTokensWithBalancesFromToken = usePrevious(
    tokensWithBalancesFromToken,
  );

  useEffect(() => {
    const notDefault = !isSwapsDefaultTokenAddress(
      tokensWithBalancesFromToken?.address,
      chainId,
    );
    const addressesAreTheSame =
      tokensWithBalancesFromToken?.address ===
      previousTokensWithBalancesFromToken?.address;
    const balanceHasChanged =
      tokensWithBalancesFromToken?.balance !==
      previousTokensWithBalancesFromToken?.balance;
    if (notDefault && addressesAreTheSame && balanceHasChanged) {
      dispatch(
        setSwapsFromToken({
          ...fromToken,
          balance: tokensWithBalancesFromToken?.balance,
          string: tokensWithBalancesFromToken?.string,
        }),
      );
    }
  }, [
    dispatch,
    tokensWithBalancesFromToken,
    previousTokensWithBalancesFromToken,
    fromToken,
    chainId,
  ]);

  // If the eth balance changes while on build quote, we update the selected from token
  useEffect(() => {
    if (
      isSwapsDefaultTokenAddress(fromToken?.address, chainId) &&
      fromToken?.balance !== hexToDecimal(ethBalance)
    ) {
      dispatch(
        setSwapsFromToken({
          ...fromToken,
          balance: hexToDecimal(ethBalance),
          string: getValueFromWeiHex({
            value: ethBalance,
            numberOfDecimals: 4,
            toDenomination: 'ETH',
          }),
        }),
      );
    }
  }, [dispatch, fromToken, ethBalance, chainId]);

  useEffect(() => {
    if (prevFromTokenBalance !== fromTokenBalance) {
      onInputChange(inputValue, fromTokenBalance);
    }
  }, [onInputChange, prevFromTokenBalance, inputValue, fromTokenBalance]);

  useEffect(() => {
    dispatch(resetSwapsPostFetchState());
    dispatch(setReviewSwapClickedTimestamp());
  }, [dispatch]);

  const BlockExplorerLink = () => {
    return (
      <a
        className="build-quote__token-etherscan-link build-quote__underline"
        key="build-quote-etherscan-link"
        onClick={() => {
          blockExplorerLinkClickedEvent();
          global.platform.openTab({
            url: blockExplorerTokenLink,
          });
        }}
        target="_blank"
        rel="noopener noreferrer"
      >
        {blockExplorerLabel}
      </a>
    );
  };

  let tokenVerificationDescription = '';
  if (blockExplorerTokenLink) {
    if (occurrences === 1) {
      tokenVerificationDescription = t('verifyThisTokenOn', [
        <BlockExplorerLink key="block-explorer-link" />,
      ]);
    } else if (occurrences === 0) {
      tokenVerificationDescription = t('verifyThisUnconfirmedTokenOn', [
        <BlockExplorerLink key="block-explorer-link" />,
      ]);
    }
  }

  const swapYourTokenBalance = t('swapYourTokenBalance', [
    fromTokenString || '0',
    fromTokenSymbol || SWAPS_CHAINID_DEFAULT_TOKEN_MAP[chainId]?.symbol || '',
  ]);

  const isDirectWrappingEnabled = shouldEnableDirectWrapping(
    chainId,
    fromTokenAddress,
    selectedToToken.address,
  );
  const isReviewSwapButtonDisabled =
    tokenFromError ||
    !isFeatureFlagLoaded ||
    !Number(inputValue) ||
    !selectedToToken?.address ||
    Number(maxSlippage) < 0 ||
    Number(maxSlippage) > MAX_ALLOWED_SLIPPAGE ||
    (toTokenIsNotDefault && occurrences < 2 && !verificationClicked);

  // It's triggered every time there is a change in form values (token from, token to, amount and slippage).
  useEffect(() => {
    dispatch(clearSwapsQuotes());
    dispatch(stopPollingForQuotes());
    const prefetchQuotesWithoutRedirecting = async () => {
      const pageRedirectionDisabled = true;
      await dispatch(
        fetchQuotesAndSetQuoteState(
          history,
          inputValue,
          maxSlippage,
          metaMetricsEvent,
          pageRedirectionDisabled,
        ),
      );
    };
    // Delay fetching quotes until a user is done typing an input value. If they type a new char in less than a second,
    // we will cancel previous setTimeout call and start running a new one.
    timeoutIdForQuotesPrefetching = setTimeout(() => {
      timeoutIdForQuotesPrefetching = null;
      if (!isReviewSwapButtonDisabled) {
        // Only do quotes prefetching if the Review Swap button is enabled.
        prefetchQuotesWithoutRedirecting();
      }
    }, 1000);
    return () => clearTimeout(timeoutIdForQuotesPrefetching);
  }, [
    dispatch,
    history,
    maxSlippage,
    metaMetricsEvent,
    isReviewSwapButtonDisabled,
    inputValue,
    fromTokenAddress,
    toTokenAddress,
  ]);

  return (
    <div className="build-quote">
      <div className="build-quote__content">
        {showSmartTransactionsOptInPopover && (
          <Popover
            title={t('smartTransactionsAreHere')}
            onClose={onCloseSmartTransactionsOptInPopover}
            footer={
              <Box
                display={DISPLAY.FLEX}
                className="smart-transactions-popover__footer"
              >
                <Button type="primary" onClick={onEnableSmartTransactionsClick}>
                  {t('enableSmartTransactions')}
                </Button>
                <a href="#" onClick={onCloseSmartTransactionsOptInPopover}>
                  {t('noThanks')}
                </a>
              </Box>
            }
          >
            <Box
              padding={6}
              display={DISPLAY.FLEX}
              className="smart-transactions-popover"
            >
              <img
                src="./images/logo/metamask-logo-horizontal.svg"
                alt={t('swapSwapSwitch')}
              />
              <Typography variant={TYPOGRAPHY.H6}>
                {t('smartTransactionsDescription')}
              </Typography>
              <Typography variant={TYPOGRAPHY.H8}>
                {t('smartTransactionsDescription2')}
              </Typography>
            </Box>
          </Popover>
        )}
        <div className="build-quote__dropdown-input-pair-header">
          <div className="build-quote__input-label">{t('swapSwapFrom')}</div>
          {!isSwapsDefaultTokenSymbol(fromTokenSymbol, chainId) && (
            <div
              className="build-quote__max-button"
              data-testid="build-quote__max-button"
              onClick={() =>
                onInputChange(fromTokenBalance || '0', fromTokenBalance)
              }
            >
              {t('max')}
            </div>
          )}
        </div>
        <DropdownInputPair
          onSelect={onFromSelect}
          itemsToSearch={tokensToSearch}
          onInputChange={(value) => {
            onInputChange(value, fromTokenBalance);
          }}
          inputValue={inputValue}
          leftValue={inputValue && swapFromFiatValue}
          selectedItem={selectedFromToken}
          maxListItems={30}
          loading={
            loading &&
            (!tokensToSearch?.length ||
              !topAssets ||
              !Object.keys(topAssets).length)
          }
          selectPlaceHolderText={t('swapSelect')}
          hideItemIf={(item) => item.address === selectedToToken?.address}
          listContainerClassName="build-quote__open-dropdown"
          autoFocus
        />
        <div
          className={classnames('build-quote__balance-message', {
            'build-quote__balance-message--error':
              balanceError || tokenFromError,
          })}
        >
          {!tokenFromError &&
            !balanceError &&
            fromTokenSymbol &&
            swapYourTokenBalance}
          {!tokenFromError && balanceError && fromTokenSymbol && (
            <div className="build-quite__insufficient-funds">
              <div className="build-quite__insufficient-funds-first">
                {t('swapsNotEnoughForTx', [fromTokenSymbol])}
              </div>
              <div className="build-quite__insufficient-funds-second">
                {swapYourTokenBalance}
              </div>
            </div>
          )}
          {tokenFromError && (
            <>
              <div className="build-quote__form-error">
                {t('swapTooManyDecimalsError', [
                  fromTokenSymbol,
                  fromTokenDecimals,
                ])}
              </div>
              <div>{swapYourTokenBalance}</div>
            </>
          )}
        </div>
        <div className="build-quote__swap-arrows-row">
          <button
            className="build-quote__swap-arrows"
            onClick={() => {
              onToSelect(selectedFromToken);
              onFromSelect(selectedToToken);
            }}
          >
            <img
              src="./images/icons/swap2.svg"
              alt={t('swapSwapSwitch')}
              width="12"
              height="16"
            />
          </button>
        </div>
        <div className="build-quote__dropdown-swap-to-header">
          <div className="build-quote__input-label">{t('swapSwapTo')}</div>
        </div>
        <div className="dropdown-input-pair dropdown-input-pair__to">
          <DropdownSearchList
            startingItem={selectedToToken}
            itemsToSearch={tokensToSearch}
            searchPlaceholderText={t('swapSearchForAToken')}
            fuseSearchKeys={fuseSearchKeys}
            selectPlaceHolderText={t('swapSelectAToken')}
            maxListItems={30}
            onSelect={onToSelect}
            loading={
              loading &&
              (!tokensToSearch?.length ||
                !topAssets ||
                !Object.keys(topAssets).length)
            }
            externallySelectedItem={selectedToToken}
            hideItemIf={hideDropdownItemIf}
            listContainerClassName="build-quote__open-to-dropdown"
            hideRightLabels
            defaultToAll
            shouldSearchForImports
          />
        </div>
        {toTokenIsNotDefault &&
          (occurrences < 2 ? (
            <ActionableMessage
              type={occurrences === 1 ? 'warning' : 'danger'}
              message={
                <div className="build-quote__token-verification-warning-message">
                  <div className="build-quote__bold">
                    {occurrences === 1
                      ? t('swapTokenVerificationOnlyOneSource')
                      : t('swapTokenVerificationAddedManually')}
                  </div>
                  <div>{tokenVerificationDescription}</div>
                </div>
              }
              primaryAction={
                verificationClicked
                  ? null
                  : {
                      label: t('continue'),
                      onClick: () => setVerificationClicked(true),
                    }
              }
              withRightButton
              infoTooltipText={
                blockExplorerTokenLink &&
                t('swapVerifyTokenExplanation', [blockExplorerLabel])
              }
            />
          ) : (
            <div className="build-quote__token-message">
              <span
                className="build-quote__bold"
                key="token-verification-bold-text"
              >
                {t('swapTokenVerificationSources', [occurrences])}
              </span>
              {blockExplorerTokenLink && (
                <>
                  {t('swapTokenVerificationMessage', [
                    <a
                      className="build-quote__token-etherscan-link"
                      key="build-quote-etherscan-link"
                      onClick={() => {
                        blockExplorerLinkClickedEvent();
                        global.platform.openTab({
                          url: blockExplorerTokenLink,
                        });
                      }}
                      target="_blank"
                      rel="noopener noreferrer"
                    >
                      {blockExplorerLabel}
                    </a>,
                  ])}
                  <InfoTooltip
                    position="top"
                    contentText={t('swapVerifyTokenExplanation', [
                      blockExplorerLabel,
                    ])}
                    containerClassName="build-quote__token-tooltip-container"
                    key="token-verification-info-tooltip"
                  />
                </>
              )}
            </div>
          ))}
<<<<<<< HEAD
        <div className="build-quote__slippage-buttons-container">
          <SlippageButtons
            onSelect={(newSlippage) => {
              setMaxSlippage(newSlippage);
            }}
            maxAllowedSlippage={MAX_ALLOWED_SLIPPAGE}
            currentSlippage={maxSlippage}
            smartTransactionsStatus={smartTransactionsStatus}
            setSmartTransactionsStatus={setSmartTransactionsStatus}
          />
        </div>
=======
        {!isDirectWrappingEnabled && (
          <div className="build-quote__slippage-buttons-container">
            <SlippageButtons
              onSelect={(newSlippage) => {
                setMaxSlippage(newSlippage);
              }}
              maxAllowedSlippage={MAX_ALLOWED_SLIPPAGE}
              currentSlippage={maxSlippage}
            />
          </div>
        )}
>>>>>>> aba2c719
      </div>
      <SwapsFooter
        onSubmit={async () => {
          // We need this to know how long it took to go from clicking on the Review Swap button to rendered View Quote page.
          dispatch(setReviewSwapClickedTimestamp(Date.now()));
          // In case that quotes prefetching is waiting to be executed, but hasn't started yet,
          // we want to cancel it and fetch quotes from here.
          if (timeoutIdForQuotesPrefetching) {
            clearTimeout(timeoutIdForQuotesPrefetching);
            dispatch(
              fetchQuotesAndSetQuoteState(
                history,
                inputValue,
                maxSlippage,
                metaMetricsEvent,
              ),
            );
          } else if (areQuotesPresent) {
            // If there are prefetched quotes already, go directly to the View Quote page.
            history.push(VIEW_QUOTE_ROUTE);
          } else {
            // If the "Review Swap" button was clicked while quotes are being fetched, go to the Loading Quotes page.
            await dispatch(setBackgroundSwapRouteState('loading'));
            history.push(LOADING_QUOTES_ROUTE);
          }
        }}
        submitText={t('swapReviewSwap')}
        disabled={isReviewSwapButtonDisabled}
        hideCancel
        showTermsOfService
      />
    </div>
  );
}

BuildQuote.propTypes = {
  maxSlippage: PropTypes.number,
  inputValue: PropTypes.string,
  onInputChange: PropTypes.func,
  ethBalance: PropTypes.string,
  setMaxSlippage: PropTypes.func,
  selectedAccountAddress: PropTypes.string,
  isFeatureFlagLoaded: PropTypes.bool.isRequired,
  tokenFromError: PropTypes.string,
  shuffledTokensList: PropTypes.array,
};<|MERGE_RESOLUTION|>--- conflicted
+++ resolved
@@ -21,16 +21,13 @@
 import Popover from '../../../components/ui/popover';
 import Button from '../../../components/ui/button';
 import ActionableMessage from '../../../components/ui/actionable-message/actionable-message';
-<<<<<<< HEAD
 import Box from '../../../components/ui/box';
 import Typography from '../../../components/ui/typography';
 import { TYPOGRAPHY, DISPLAY } from '../../../helpers/constants/design-system';
-=======
 import {
   VIEW_QUOTE_ROUTE,
   LOADING_QUOTES_ROUTE,
 } from '../../../helpers/constants/routes';
->>>>>>> aba2c719
 
 import {
   fetchQuotesAndSetQuoteState,
@@ -41,12 +38,9 @@
   getBalanceError,
   getTopAssets,
   getFetchParams,
-<<<<<<< HEAD
   getSmartTransactionsStatus,
-=======
   getQuotes,
   setReviewSwapClickedTimestamp,
->>>>>>> aba2c719
 } from '../../../ducks/swaps/swaps';
 import {
   getSwapsDefaultToken,
@@ -81,21 +75,16 @@
 import {
   resetSwapsPostFetchState,
   removeToken,
-<<<<<<< HEAD
-  setSmartTransactionsStatus,
-} from '../../../store/actions';
-import { fetchTokenPrice, fetchTokenBalance } from '../swaps.util';
-=======
   setBackgroundSwapRouteState,
   clearSwapsQuotes,
   stopPollingForQuotes,
+  setSmartTransactionsStatus,
 } from '../../../store/actions';
 import {
   fetchTokenPrice,
   fetchTokenBalance,
   shouldEnableDirectWrapping,
 } from '../swaps.util';
->>>>>>> aba2c719
 import SwapsFooter from '../swaps-footer';
 
 const fuseSearchKeys = [
@@ -707,19 +696,6 @@
               )}
             </div>
           ))}
-<<<<<<< HEAD
-        <div className="build-quote__slippage-buttons-container">
-          <SlippageButtons
-            onSelect={(newSlippage) => {
-              setMaxSlippage(newSlippage);
-            }}
-            maxAllowedSlippage={MAX_ALLOWED_SLIPPAGE}
-            currentSlippage={maxSlippage}
-            smartTransactionsStatus={smartTransactionsStatus}
-            setSmartTransactionsStatus={setSmartTransactionsStatus}
-          />
-        </div>
-=======
         {!isDirectWrappingEnabled && (
           <div className="build-quote__slippage-buttons-container">
             <SlippageButtons
@@ -728,10 +704,11 @@
               }}
               maxAllowedSlippage={MAX_ALLOWED_SLIPPAGE}
               currentSlippage={maxSlippage}
+              smartTransactionsStatus={smartTransactionsStatus}
+              setSmartTransactionsStatus={setSmartTransactionsStatus}
             />
           </div>
         )}
->>>>>>> aba2c719
       </div>
       <SwapsFooter
         onSubmit={async () => {
