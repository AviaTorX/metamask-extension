import {
<<<<<<< HEAD
  GOERLI,
  GOERLI_CHAIN_ID,
  MAINNET,
  MAINNET_CHAIN_ID,
  SEPOLIA,
  SEPOLIA_CHAIN_ID,
=======
>>>>>>> 300cb6e7
  getRpcUrl,
  TEST_NETWORK_TICKER_MAP,
  CURRENCY_SYMBOLS,
  CHAIN_IDS,
  NETWORK_TYPES,
} from '../../../../shared/constants/network';

const defaultNetworksData = [
  {
    labelKey: NETWORK_TYPES.MAINNET,
    iconColor: '#29B6AF',
    providerType: NETWORK_TYPES.MAINNET,
    rpcUrl: getRpcUrl({
      network: NETWORK_TYPES.MAINNET,
      excludeProjectId: true,
    }),
    chainId: CHAIN_IDS.MAINNET,
    ticker: CURRENCY_SYMBOLS.ETH,
    blockExplorerUrl: 'https://etherscan.io',
  },
  {
<<<<<<< HEAD
    labelKey: GOERLI,
=======
    labelKey: NETWORK_TYPES.GOERLI,
>>>>>>> 300cb6e7
    iconColor: '#3099f2',
    providerType: NETWORK_TYPES.GOERLI,
    rpcUrl: getRpcUrl({
      network: NETWORK_TYPES.GOERLI,
      excludeProjectId: true,
    }),
    chainId: CHAIN_IDS.GOERLI,
    ticker: TEST_NETWORK_TICKER_MAP[NETWORK_TYPES.GOERLI],
    blockExplorerUrl: 'https://goerli.etherscan.io',
  },
  {
    labelKey: NETWORK_TYPES.SEPOLIA,
    iconColor: '#CFB5F0',
    providerType: NETWORK_TYPES.SEPOLIA,
    rpcUrl: getRpcUrl({
      network: NETWORK_TYPES.SEPOLIA,
      excludeProjectId: true,
    }),
    chainId: CHAIN_IDS.SEPOLIA,
    ticker: TEST_NETWORK_TICKER_MAP[NETWORK_TYPES.SEPOLIA],
    blockExplorerUrl: 'https://sepolia.etherscan.io',
  },
];

export { defaultNetworksData };<|MERGE_RESOLUTION|>--- conflicted
+++ resolved
@@ -1,13 +1,4 @@
 import {
-<<<<<<< HEAD
-  GOERLI,
-  GOERLI_CHAIN_ID,
-  MAINNET,
-  MAINNET_CHAIN_ID,
-  SEPOLIA,
-  SEPOLIA_CHAIN_ID,
-=======
->>>>>>> 300cb6e7
   getRpcUrl,
   TEST_NETWORK_TICKER_MAP,
   CURRENCY_SYMBOLS,
@@ -29,11 +20,7 @@
     blockExplorerUrl: 'https://etherscan.io',
   },
   {
-<<<<<<< HEAD
-    labelKey: GOERLI,
-=======
     labelKey: NETWORK_TYPES.GOERLI,
->>>>>>> 300cb6e7
     iconColor: '#3099f2',
     providerType: NETWORK_TYPES.GOERLI,
     rpcUrl: getRpcUrl({
