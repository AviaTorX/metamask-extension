import React from 'react';
import { screen, waitFor } from '@testing-library/react';

import { ETH } from '../../../helpers/constants/common';
import { GasFeeContextProvider } from '../../../contexts/gasFee';
import { renderWithProvider } from '../../../../test/jest';
import configureStore from '../../../store/store';

import GasDetailsItem from './gas-details-item';

jest.mock('../../../store/actions', () => ({
  disconnectGasFeeEstimatePoller: jest.fn(),
  getGasFeeEstimatesAndStartPolling: jest
    .fn()
    .mockImplementation(() => Promise.resolve()),
  addPollingTokenToAppState: jest.fn(),
<<<<<<< HEAD
}));

const render = (props) => {
=======
  getGasFeeTimeEstimate: jest.fn().mockImplementation(() => Promise.resolve()),
}));

const render = ({ componentProps, contextProps } = {}) => {
>>>>>>> 39d5afb3
  const store = configureStore({
    metamask: {
      nativeCurrency: ETH,
      preferences: {
        useNativeCurrencyAsPrimaryCurrency: true,
      },
      provider: {},
      cachedBalances: {},
      accounts: {
        '0xAddress': {
          address: '0xAddress',
          balance: '0x176e5b6f173ebe66',
        },
      },
      selectedAddress: '0xAddress',
    },
  });

  return renderWithProvider(
<<<<<<< HEAD
    <GasFeeContextProvider {...props}>
      <GasDetailsItem txData={{}} {...props} />
=======
    <GasFeeContextProvider transaction={{ txParams: {} }} {...contextProps}>
      <GasDetailsItem userAcknowledgedGasMissing={false} {...componentProps} />
>>>>>>> 39d5afb3
    </GasFeeContextProvider>,
    store,
  );
};

describe('GasDetailsItem', () => {
  it('should render label', async () => {
    render();
    await waitFor(() => {
      expect(screen.queryByText('Gas')).toBeInTheDocument();
      expect(screen.queryByText('(estimated)')).toBeInTheDocument();
      expect(screen.queryByText('Max fee:')).toBeInTheDocument();
      expect(screen.queryByText('ETH')).toBeInTheDocument();
    });
  });

  it('should show warning icon if estimates are high', async () => {
    render({
      contextProps: { transaction: { txParams: {}, userFeeLevel: 'high' } },
    });
    await waitFor(() => {
      expect(screen.queryByText('⚠ Max fee:')).toBeInTheDocument();
    });
  });

  it('should not show warning icon if estimates are not high', async () => {
    render({
      contextProps: { transaction: { txParams: {}, userFeeLevel: 'low' } },
    });
    await waitFor(() => {
      expect(screen.queryByText('Max fee:')).toBeInTheDocument();
    });
  });

  it('should return null if there is simulationError and user has not acknowledged gasMissing warning', () => {
    const { container } = render({
      contextProps: {
        transaction: {
          txParams: {},
          simulationFails: true,
          userFeeLevel: 'low',
        },
      },
    });
    expect(container.innerHTML).toHaveLength(0);
  });

  it('should not return null even if there is simulationError if user acknowledged gasMissing warning', async () => {
    render();
    await waitFor(() => {
      expect(screen.queryByText('Gas')).toBeInTheDocument();
    });
  });

  it('should should render gas fee details', async () => {
    render({
      componentProps: {
        hexMinimumTransactionFee: '0x1ca62a4f7800',
        hexMaximumTransactionFee: '0x290ee75e3d900',
      },
    });
    await waitFor(() => {
      expect(screen.queryByTitle('0.0000315 ETH')).toBeInTheDocument();
      expect(screen.queryByText('ETH')).toBeInTheDocument();
      expect(screen.queryByTitle('0.0007223')).toBeInTheDocument();
    });
  });

  it('should show warning icon if estimates are high', () => {
    render({ defaultEstimateToUse: 'high' });
    expect(screen.queryByText('⚠ Max fee:')).toBeInTheDocument();
  });

  it('should not show warning icon if estimates are not high', () => {
    render({ defaultEstimateToUse: 'low' });
    expect(screen.queryByText('Max fee:')).toBeInTheDocument();
  });
});<|MERGE_RESOLUTION|>--- conflicted
+++ resolved
@@ -14,16 +14,10 @@
     .fn()
     .mockImplementation(() => Promise.resolve()),
   addPollingTokenToAppState: jest.fn(),
-<<<<<<< HEAD
-}));
-
-const render = (props) => {
-=======
   getGasFeeTimeEstimate: jest.fn().mockImplementation(() => Promise.resolve()),
 }));
 
 const render = ({ componentProps, contextProps } = {}) => {
->>>>>>> 39d5afb3
   const store = configureStore({
     metamask: {
       nativeCurrency: ETH,
@@ -43,13 +37,8 @@
   });
 
   return renderWithProvider(
-<<<<<<< HEAD
-    <GasFeeContextProvider {...props}>
-      <GasDetailsItem txData={{}} {...props} />
-=======
     <GasFeeContextProvider transaction={{ txParams: {} }} {...contextProps}>
       <GasDetailsItem userAcknowledgedGasMissing={false} {...componentProps} />
->>>>>>> 39d5afb3
     </GasFeeContextProvider>,
     store,
   );
@@ -117,14 +106,4 @@
       expect(screen.queryByTitle('0.0007223')).toBeInTheDocument();
     });
   });
-
-  it('should show warning icon if estimates are high', () => {
-    render({ defaultEstimateToUse: 'high' });
-    expect(screen.queryByText('⚠ Max fee:')).toBeInTheDocument();
-  });
-
-  it('should not show warning icon if estimates are not high', () => {
-    render({ defaultEstimateToUse: 'low' });
-    expect(screen.queryByText('Max fee:')).toBeInTheDocument();
-  });
 });