import React, { useState, useRef, useEffect } from 'react';
import PropTypes from 'prop-types';
import classnames from 'classnames';

import {
  DISPLAY,
  SIZES,
  ALIGN_ITEMS,
  TEXT,
  COLORS,
  BORDER_RADIUS,
} from '../../../helpers/constants/design-system';

import Box from '../../ui/box';

import { Text } from '../text';

import {
  TEXT_FIELD_BASE_SIZES,
  TEXT_FIELD_BASE_TYPES,
} from './text-field-base.constants';

export const TextFieldBase = ({
  autoComplete,
  autoFocus,
  className,
  defaultValue,
  disabled,
  error,
  id,
  inputProps,
  inputRef,
  leftAccessory,
  rightAccessory,
  maxLength,
  name,
  onBlur,
  onChange,
  onClick,
  onFocus,
  placeholder,
  readOnly,
  required,
  size = SIZES.MD,
  type = 'text',
  truncate = true,
  value,
  InputComponent = Text,
  ...props
}) => {
  const internalInputRef = useRef(null);
  const [focused, setFocused] = useState(false);

  useEffect(() => {
    // The blur won't fire when the disabled state is set on a focused input.
    // We need to set the focused state manually.
    if (disabled) {
      setFocused(false);
    }
  }, [disabled]);

  const handleClick = (event) => {
    const { current } = internalInputRef;

    if (current) {
      current.focus();
      setFocused(true);
    }

    if (onClick && !disabled) {
      onClick(event);
    }
  };

  const handleFocus = (event) => {
    setFocused(true);
    onFocus && onFocus(event);
  };

  const handleBlur = (event) => {
    setFocused(false);
    onBlur && onBlur(event);
  };

  const handleInputRef = (ref) => {
    internalInputRef.current = ref;
    if (inputRef && inputRef.current !== undefined) {
      inputRef.current = ref;
    } else if (typeof inputRef === 'function') {
      inputRef(ref);
    }
  };

  return (
    <Box
      className={classnames(
        'mm-text-field-base',
        `mm-text-field-base--size-${size}`,
        {
          'mm-text-field-base--focused': focused && !disabled,
          'mm-text-field-base--error': error,
          'mm-text-field-base--disabled': disabled,
          'mm-text-field-base--truncate': truncate,
        },
        className,
      )}
      display={DISPLAY.INLINE_FLEX}
      backgroundColor={COLORS.BACKGROUND_DEFAULT}
      alignItems={ALIGN_ITEMS.CENTER}
      borderWidth={1}
<<<<<<< HEAD
      borderRadius={SIZES.SM}
=======
      borderRadius={BORDER_RADIUS.SM}
>>>>>>> 8885c54f
      paddingLeft={leftAccessory ? 4 : 0}
      paddingRight={rightAccessory ? 4 : 0}
      onClick={handleClick}
      {...props}
    >
      {leftAccessory}
      <InputComponent
        aria-invalid={error}
        as="input"
        autoComplete={autoComplete ? 'on' : 'off'}
        autoFocus={autoFocus}
        backgroundColor={COLORS.TRANSPARENT}
        defaultValue={defaultValue}
        disabled={disabled}
        focused={focused.toString()}
        id={id}
        margin={0}
        maxLength={maxLength}
        name={name}
        onBlur={handleBlur}
        onChange={onChange}
        onFocus={handleFocus}
        padding={0}
        paddingLeft={leftAccessory ? 2 : 4}
        paddingRight={rightAccessory ? 2 : 4}
        placeholder={placeholder}
        readOnly={readOnly}
        ref={handleInputRef}
        required={required}
        value={value}
        variant={TEXT.BODY_MD}
        type={type}
        {...inputProps} // before className so input className isn't overridden
        className={classnames(
          'mm-text-field-base__input',
          inputProps?.className,
        )}
      />
      {rightAccessory}
    </Box>
  );
};

TextFieldBase.propTypes = {
  /**
   * Autocomplete allows the browser to predict the value based on earlier typed values
   */
  autoComplete: PropTypes.bool,
  /**
   * If `true`, the input will be focused during the first mount.
   */
  autoFocus: PropTypes.bool,
  /**
   * An additional className to apply to the text-field-base
   */
  className: PropTypes.string,
  /**
   * The default input value, useful when not controlling the component.
   */
  defaultValue: PropTypes.oneOfType([PropTypes.string, PropTypes.number]),
  /**
   * If `true`, the input will be disabled.
   */
  disabled: PropTypes.bool,
  /**
   * If `true`, the input will indicate an error
   */
  error: PropTypes.bool,
  /**
   * The id of the `input` element.
   */
  id: PropTypes.string,
  /**
   * The the component that is rendered as the input
   * Defaults to the Text component
   */
  InputComponent: PropTypes.elementType,
  /**
   * Attributes applied to the `input` element.
   */
  inputProps: PropTypes.object,
  /**
   * Component to appear on the left side of the input
   */
  leftAccessory: PropTypes.node,
  /**
   * Component to appear on the right side of the input
   */
  rightAccessory: PropTypes.node,
  /**
   * Use inputRef to pass a ref to the html input element.
   */
  inputRef: PropTypes.oneOfType([PropTypes.func, PropTypes.object]),
  /**
   * Max number of characters to allow
   */
  maxLength: PropTypes.number,
  /**
   * Name attribute of the `input` element.
   */
  name: PropTypes.string,
  /**
   * Callback fired on blur
   */
  onBlur: PropTypes.func,
  /**
   * Callback fired when the value is changed.
   */
  onChange: PropTypes.func,
  /**
   * Callback fired when the TextField is clicked on
   */
  onClick: PropTypes.func,
  /**
   * Callback fired on focus
   */
  onFocus: PropTypes.func,
  /**
   * The short hint displayed in the input before the user enters a value.
   */
  placeholder: PropTypes.string,
  /**
   * It prevents the user from changing the value of the field (not from interacting with the field).
   */
  readOnly: PropTypes.bool,
  /**
   * If `true`, the input will be required. Currently no visual difference is shown.
   */
  required: PropTypes.bool,
  /**
   * The size of the text field. Changes the height of the component
   * Accepts SM(32px), MD(40px), LG(48px)
   */
  size: PropTypes.oneOf(Object.values(TEXT_FIELD_BASE_SIZES)),
  /**
   * Type of the input element. Can be TEXT_FIELD_BASE_TYPES.TEXT, TEXT_FIELD_BASE_TYPES.PASSWORD, TEXT_FIELD_BASE_TYPES.NUMBER
   * Defaults to TEXT_FIELD_BASE_TYPES.TEXT ('text')
   */
  type: PropTypes.oneOf(Object.values(TEXT_FIELD_BASE_TYPES)),
  /**
   * If true will ellipse the text of the input
   * Defaults to true
   */
  truncate: PropTypes.bool,
  /**
   * The input value, required for a controlled component.
   */
  value: PropTypes.oneOfType([PropTypes.string, PropTypes.number]),
  /**
   * TextFieldBase accepts all the props from Box
   */
  ...Box.propTypes,
};

TextFieldBase.displayName = 'TextFieldBase';<|MERGE_RESOLUTION|>--- conflicted
+++ resolved
@@ -108,11 +108,7 @@
       backgroundColor={COLORS.BACKGROUND_DEFAULT}
       alignItems={ALIGN_ITEMS.CENTER}
       borderWidth={1}
-<<<<<<< HEAD
-      borderRadius={SIZES.SM}
-=======
       borderRadius={BORDER_RADIUS.SM}
->>>>>>> 8885c54f
       paddingLeft={leftAccessory ? 4 : 0}
       paddingRight={rightAccessory ? 4 : 0}
       onClick={handleClick}
