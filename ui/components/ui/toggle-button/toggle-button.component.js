--- conflicted
+++ resolved
@@ -107,12 +107,9 @@
    * Disables ToggleButton if true. Set to false as default
    */
   disabled: PropTypes.bool,
-<<<<<<< HEAD
-=======
   /**
    * Additional className to add to the ToggleButton
    */
->>>>>>> 69e27c8a
   className: PropTypes.string,
 };
 
