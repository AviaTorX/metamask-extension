import React from 'react';
import PropTypes from 'prop-types';
import { getPermissionDescription } from '../../../../helpers/utils/permission';
import { useI18nContext } from '../../../../hooks/useI18nContext';
import { formatDate } from '../../../../helpers/utils/util';
import Typography from '../../../ui/typography/typography';
import { COLORS } from '../../../../helpers/constants/design-system';

export default function UpdateSnapPermissionList({
  approvedPermissions,
  revokedPermissions,
  newPermissions,
}) {
  const t = useI18nContext();

  const ApprovedPermissions = () => {
    return Object.entries(approvedPermissions).map(
      ([permissionName, permissionValue]) => {
<<<<<<< HEAD
        const { label, rightIcon } = getPermissionDescription(
=======
        const permissions = getPermissionDescription(
>>>>>>> 8885c54f
          t,
          permissionName,
          permissionValue,
        );
        const { date } = permissionValue;
        const formattedDate = formatDate(date, 'yyyy-MM-dd');
<<<<<<< HEAD
        return (
=======
        return permissions.map(({ label, rightIcon }) => (
>>>>>>> 8885c54f
          <div className="approved-permission" key={permissionName}>
            <i className="fas fa-check" />
            <div className="permission-description">
              {label}
              <Typography
                color={COLORS.TEXT_ALTERNATIVE}
                className="permission-description-subtext"
                boxProps={{ paddingTop: 1 }}
              >
                {t('approvedOn', [formattedDate])}
              </Typography>
            </div>
            {rightIcon && <i className={rightIcon} />}
          </div>
<<<<<<< HEAD
        );
=======
        ));
>>>>>>> 8885c54f
      },
    );
  };

  const RevokedPermissions = () => {
    return Object.entries(revokedPermissions).map(
      ([permissionName, permissionValue]) => {
<<<<<<< HEAD
        const { label, rightIcon } = getPermissionDescription(
=======
        const permissions = getPermissionDescription(
>>>>>>> 8885c54f
          t,
          permissionName,
          permissionValue,
        );
<<<<<<< HEAD
        return (
=======
        return permissions.map(({ label, rightIcon }) => (
>>>>>>> 8885c54f
          <div className="revoked-permission" key={permissionName}>
            <i className="fas fa-x" />
            <div className="permission-description">
              {label}
              <Typography
                color={COLORS.TEXT_ALTERNATIVE}
                boxProps={{ paddingTop: 1 }}
                className="permission-description-subtext"
              >
                {t('permissionRevoked')}
              </Typography>
            </div>
            {rightIcon && <i className={rightIcon} />}
          </div>
<<<<<<< HEAD
        );
=======
        ));
>>>>>>> 8885c54f
      },
    );
  };

  const NewPermissions = () => {
    return Object.entries(newPermissions).map(
      ([permissionName, permissionValue]) => {
<<<<<<< HEAD
        const { label, rightIcon } = getPermissionDescription(
=======
        const permissions = getPermissionDescription(
>>>>>>> 8885c54f
          t,
          permissionName,
          permissionValue,
        );
<<<<<<< HEAD
        return (
=======
        return permissions.map(({ label, rightIcon }) => (
>>>>>>> 8885c54f
          <div className="new-permission" key={permissionName}>
            <i className="fas fa-arrow-right" />
            <div className="permission-description">
              {label}
              <Typography
                color={COLORS.TEXT_ALTERNATIVE}
                boxProps={{ paddingTop: 1 }}
                className="permission-description-subtext"
              >
                {t('permissionRequested')}
              </Typography>
            </div>
            {rightIcon && <i className={rightIcon} />}
          </div>
<<<<<<< HEAD
        );
=======
        ));
>>>>>>> 8885c54f
      },
    );
  };

  return (
    <div className="update-snap-permission-list">
      <NewPermissions />
      <ApprovedPermissions />
      <RevokedPermissions />
    </div>
  );
}

UpdateSnapPermissionList.propTypes = {
  /**
   * Permissions that have already been approved
   */
  approvedPermissions: PropTypes.object.isRequired,
  /**
   * Previously used permissions that are now revoked
   */
  revokedPermissions: PropTypes.object.isRequired,
  /**
   * New permissions that are being requested
   */
  newPermissions: PropTypes.object.isRequired,
};<|MERGE_RESOLUTION|>--- conflicted
+++ resolved
@@ -16,22 +16,14 @@
   const ApprovedPermissions = () => {
     return Object.entries(approvedPermissions).map(
       ([permissionName, permissionValue]) => {
-<<<<<<< HEAD
-        const { label, rightIcon } = getPermissionDescription(
-=======
         const permissions = getPermissionDescription(
->>>>>>> 8885c54f
           t,
           permissionName,
           permissionValue,
         );
         const { date } = permissionValue;
         const formattedDate = formatDate(date, 'yyyy-MM-dd');
-<<<<<<< HEAD
-        return (
-=======
         return permissions.map(({ label, rightIcon }) => (
->>>>>>> 8885c54f
           <div className="approved-permission" key={permissionName}>
             <i className="fas fa-check" />
             <div className="permission-description">
@@ -46,11 +38,7 @@
             </div>
             {rightIcon && <i className={rightIcon} />}
           </div>
-<<<<<<< HEAD
-        );
-=======
         ));
->>>>>>> 8885c54f
       },
     );
   };
@@ -58,20 +46,12 @@
   const RevokedPermissions = () => {
     return Object.entries(revokedPermissions).map(
       ([permissionName, permissionValue]) => {
-<<<<<<< HEAD
-        const { label, rightIcon } = getPermissionDescription(
-=======
         const permissions = getPermissionDescription(
->>>>>>> 8885c54f
           t,
           permissionName,
           permissionValue,
         );
-<<<<<<< HEAD
-        return (
-=======
         return permissions.map(({ label, rightIcon }) => (
->>>>>>> 8885c54f
           <div className="revoked-permission" key={permissionName}>
             <i className="fas fa-x" />
             <div className="permission-description">
@@ -86,11 +66,7 @@
             </div>
             {rightIcon && <i className={rightIcon} />}
           </div>
-<<<<<<< HEAD
-        );
-=======
         ));
->>>>>>> 8885c54f
       },
     );
   };
@@ -98,20 +74,12 @@
   const NewPermissions = () => {
     return Object.entries(newPermissions).map(
       ([permissionName, permissionValue]) => {
-<<<<<<< HEAD
-        const { label, rightIcon } = getPermissionDescription(
-=======
         const permissions = getPermissionDescription(
->>>>>>> 8885c54f
           t,
           permissionName,
           permissionValue,
         );
-<<<<<<< HEAD
-        return (
-=======
         return permissions.map(({ label, rightIcon }) => (
->>>>>>> 8885c54f
           <div className="new-permission" key={permissionName}>
             <i className="fas fa-arrow-right" />
             <div className="permission-description">
@@ -126,11 +94,7 @@
             </div>
             {rightIcon && <i className={rightIcon} />}
           </div>
-<<<<<<< HEAD
-        );
-=======
         ));
->>>>>>> 8885c54f
       },
     );
   };
