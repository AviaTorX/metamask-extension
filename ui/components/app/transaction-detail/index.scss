.transaction-detail {
  position: relative;

  .transaction-detail-edit {
    text-align: end;
    padding-top: 20px;

    button {
      @include H7;

      color: $primary-1;
      background: transparent;
      border: 0;
      padding-inline-end: 0;
      text-transform: uppercase;
    }
  }

  &-edit-V2 {
<<<<<<< HEAD
    margin-bottom: 10px;
=======
>>>>>>> 39d5afb3
    display: flex;
    align-items: baseline;
    justify-content: flex-end;
    padding-top: 20px;

    button {
      @include H7;

      display: flex;
      align-items: baseline;
      color: $primary-1;
      background: transparent;
      border: 0;
      padding-inline-end: 0;
      white-space: pre;
    }

    i {
      color: $primary-1;
      margin-right: 2px;
    }

    &__icon {
      font-size: 1rem;
    }

    &__label {
      font-size: 12px;
      margin-right: 8px;
    }

    .info-tooltip {
      align-self: center;
      margin-left: 6px;
    }

    &__tooltip {
      p {
        color: $Grey-500;
      }

      b {
        color: $neutral-black;
        display: inline-block;
        min-width: 60%;
      }
    }
  }
<<<<<<< HEAD
=======

  &-rows {
    margin-top: 10px;
  }
>>>>>>> 39d5afb3
}<|MERGE_RESOLUTION|>--- conflicted
+++ resolved
@@ -17,10 +17,6 @@
   }
 
   &-edit-V2 {
-<<<<<<< HEAD
-    margin-bottom: 10px;
-=======
->>>>>>> 39d5afb3
     display: flex;
     align-items: baseline;
     justify-content: flex-end;
@@ -69,11 +65,8 @@
       }
     }
   }
-<<<<<<< HEAD
-=======
 
   &-rows {
     margin-top: 10px;
   }
->>>>>>> 39d5afb3
 }