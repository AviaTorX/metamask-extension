import React, { useCallback, useContext, useState } from 'react';
import PropTypes from 'prop-types';

import { useDispatch, useSelector } from 'react-redux';
import Popover from '../../ui/popover';
import Button from '../../ui/button';
import EditGasDisplay from '../edit-gas-display';
import EditGasDisplayEducation from '../edit-gas-display-education';

import { I18nContext } from '../../../contexts/i18n';
import { hideModal, hideSidebar } from '../../../store/actions';

export default function EditGasPopover({
  popoverTitle,
  confirmButtonText,
  editGasDisplayProps,
  onClose,
}) {
  const t = useContext(I18nContext);
  const dispatch = useDispatch();
  const showSidebar = useSelector((state) => state.appState.sidebar.isOpen);
  const [showEducationContent, setShowEducationContent] = useState(false);

  /**
   * Temporary placeholder, this should be managed by the parent component but
   * we will be extracting this component from the hard to maintain modal/
   * sidebar component. For now this is just to be able to appropriately close
   * the modal in testing
   */
  const closePopover = useCallback(() => {
<<<<<<< HEAD
    if (typeof onClose === 'function') {
      return onClose();
    }
    if (showSidebar) {
=======
    if (onClose) {
      onClose();
    } else if (showSidebar) {
>>>>>>> c3e6514c
      dispatch(hideSidebar());
    } else {
      dispatch(hideModal());
    }
<<<<<<< HEAD
  }, [showSidebar, dispatch, onClose]);
=======
  }, [showSidebar, onClose, dispatch]);
>>>>>>> c3e6514c

  const title = showEducationContent
    ? t('editGasEducationModalTitle')
    : popoverTitle || t('editGasTitle');
  const footerButtonText = confirmButtonText || t('save');

  return (
    <Popover
      title={title}
      onClose={closePopover}
      onBack={
        showEducationContent ? () => setShowEducationContent(false) : undefined
      }
      footer={
        <>
          <Button type="primary" onClick={closePopover}>
            {footerButtonText}
          </Button>
        </>
      }
    >
      <div style={{ padding: '0 20px 20px 20px' }}>
        {showEducationContent ? (
          <EditGasDisplayEducation />
        ) : (
          <EditGasDisplay
            {...editGasDisplayProps}
            onEducationClick={() => setShowEducationContent(true)}
          />
        )}
      </div>
    </Popover>
  );
}

EditGasPopover.propTypes = {
  popoverTitle: PropTypes.string,
  editGasDisplayProps: PropTypes.object,
  confirmButtonText: PropTypes.string,
  showEducationButton: PropTypes.bool,
  onClose: PropTypes.func,
};

EditGasPopover.defaultProps = {
  popoverTitle: '',
  editGasDisplayProps: {},
  confirmButtonText: '',
  showEducationButton: false,
};<|MERGE_RESOLUTION|>--- conflicted
+++ resolved
@@ -28,25 +28,14 @@
    * the modal in testing
    */
   const closePopover = useCallback(() => {
-<<<<<<< HEAD
-    if (typeof onClose === 'function') {
-      return onClose();
-    }
-    if (showSidebar) {
-=======
     if (onClose) {
       onClose();
     } else if (showSidebar) {
->>>>>>> c3e6514c
       dispatch(hideSidebar());
     } else {
       dispatch(hideModal());
     }
-<<<<<<< HEAD
-  }, [showSidebar, dispatch, onClose]);
-=======
   }, [showSidebar, onClose, dispatch]);
->>>>>>> c3e6514c
 
   const title = showEducationContent
     ? t('editGasEducationModalTitle')
