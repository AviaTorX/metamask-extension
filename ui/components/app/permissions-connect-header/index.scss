.permissions-connect-header {
  flex: 0;
  width: 100%;

  &__icon {
    width: 100%;
    display: flex;
    flex-direction: column;
    align-items: center;
  }

  &__title {
    @include H3;

    text-align: center;
    color: var(--color-text-default);
    margin-top: 16px;
    font-weight: bold;
  }

  &__subtitle {
    @include H6;

    text-align: center;
<<<<<<< HEAD
    color: var(--Black-100);
=======
    color: var(--color-text-default);
  }

  &__subtitle {
>>>>>>> 634cf70a
    margin-top: 4px;
  }
}<|MERGE_RESOLUTION|>--- conflicted
+++ resolved
@@ -22,14 +22,7 @@
     @include H6;
 
     text-align: center;
-<<<<<<< HEAD
-    color: var(--Black-100);
-=======
     color: var(--color-text-default);
-  }
-
-  &__subtitle {
->>>>>>> 634cf70a
     margin-top: 4px;
   }
 }