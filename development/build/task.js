--- conflicted
+++ resolved
@@ -78,10 +78,6 @@
         env: process.env,
       });
     } else {
-<<<<<<< HEAD
-      console.log('regular build');
-=======
->>>>>>> 2d828192
       childProcess = spawn('yarn', ['build', taskName, '--skip-stats'], {
         env: process.env,
       });
