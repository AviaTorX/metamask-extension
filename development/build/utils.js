const semver = require('semver');
const { BuildType } = require('../lib/build-type');
<<<<<<< HEAD
const {readFileSync, writeFileSync} = require("fs");
=======
const { BUILD_TARGETS, ENVIRONMENT } = require('./constants');

/**
 * Returns whether the current build is a development build or not.
 *
 * @param {BUILD_TARGETS} buildTarget - The current build target.
 * @returns Whether the current build is a development build.
 */
function isDevBuild(buildTarget) {
  return (
    buildTarget === BUILD_TARGETS.DEV || buildTarget === BUILD_TARGETS.TEST_DEV
  );
}

/**
 * Returns whether the current build is an e2e test build or not.
 *
 * @param {BUILD_TARGETS} buildTarget - The current build target.
 * @returns Whether the current build is an e2e test build.
 */
function isTestBuild(buildTarget) {
  return (
    buildTarget === BUILD_TARGETS.TEST || buildTarget === BUILD_TARGETS.TEST_DEV
  );
}
>>>>>>> d0adb5f6

/**
 * Map the current version to a format that is compatible with each browser.
 *
 * The given version number is assumed to be a SemVer version number. Additionally, if the version
 * has a prerelease component, it is assumed to have the format "<build type>.<build version",
 * where the build version is a positive integer.
 *
 * @param {string[]} platforms - A list of browsers to generate versions for.
 * @param {string} version - The current version.
 * @returns {object} An object with the browser as the key and the browser-specific version object
 * as the value.  For example, the version `9.6.0-beta.1` would return the object
 * `{ firefox: { version: '9.6.0.beta1' }, chrome: { version: '9.6.0.1', version_name: '9.6.0-beta.1' } }`.
 */
function getBrowserVersionMap(platforms, version) {
  const major = semver.major(version);
  const minor = semver.minor(version);
  const patch = semver.patch(version);
  const prerelease = semver.prerelease(version);

  let buildType;
  let buildVersion;
  if (prerelease) {
    if (prerelease.length !== 2) {
      throw new Error(`Invalid prerelease version: '${prerelease.join('.')}'`);
    }
    [buildType, buildVersion] = prerelease;
    if (!String(buildVersion).match(/^\d+$/u)) {
      throw new Error(`Invalid prerelease build version: '${buildVersion}'`);
    } else if (![BuildType.beta, BuildType.flask].includes(buildType)) {
      throw new Error(`Invalid prerelease build type: ${buildType}`);
    }
  }

  return platforms.reduce((platformMap, platform) => {
    const versionParts = [major, minor, patch];
    const browserSpecificVersion = {};
    if (prerelease) {
      if (platform === 'firefox') {
        versionParts[2] = `${versionParts[2]}${buildType}${buildVersion}`;
      } else {
        versionParts.push(buildVersion);
        browserSpecificVersion.version_name = version;
      }
    }
    browserSpecificVersion.version = versionParts.join('.');
    platformMap[platform] = browserSpecificVersion;
    return platformMap;
  }, {});
}

/**
 * Get the environment of the current build.
 *
 * @param {object} options - Build options.
 * @param {BUILD_TARGETS} options.buildTarget - The target of the current build.
 * @returns {ENVIRONMENT} The current build environment.
 */
function getEnvironment({ buildTarget }) {
  // get environment slug
  if (buildTarget === BUILD_TARGETS.PROD) {
    return ENVIRONMENT.PRODUCTION;
  } else if (isDevBuild(buildTarget)) {
    return ENVIRONMENT.DEVELOPMENT;
  } else if (isTestBuild(buildTarget)) {
    return ENVIRONMENT.TESTING;
  } else if (
    /^Version-v(\d+)[.](\d+)[.](\d+)/u.test(process.env.CIRCLE_BRANCH)
  ) {
    return ENVIRONMENT.RELEASE_CANDIDATE;
  } else if (process.env.CIRCLE_BRANCH === 'develop') {
    return ENVIRONMENT.STAGING;
  } else if (process.env.CIRCLE_PULL_REQUEST) {
    return ENVIRONMENT.PULL_REQUEST;
  }
  return ENVIRONMENT.OTHER;
}

/**
 * Log an error to the console.
 *
 * This function includes a workaround for a SES bug that results in errors
 * being printed to the console as `{}`. The workaround is to print the stack
 * instead, which does work correctly.
 *
 * @see {@link https://github.com/endojs/endo/issues/944}
 * @param {Error} error - The error to print
 */
function logError(error) {
  console.error(error.stack || error);
}

function wrapAgainstScuttling(file, natives = []) {
  const content = readFileSync(file, 'utf8');
  const native = `{${natives.map((n) => `${n}, `)}}`;
  const fileOutput = `
(function(){
  const ${native} = globalThis;
  with ({window: ${native}}) {
    ${content}
  }
}());
      `;
  writeFileSync(file, fileOutput);
}

module.exports = {
  getBrowserVersionMap,
  getEnvironment,
  isDevBuild,
  isTestBuild,
  logError,
  wrapAgainstScuttling,
};<|MERGE_RESOLUTION|>--- conflicted
+++ resolved
@@ -1,8 +1,6 @@
 const semver = require('semver');
 const { BuildType } = require('../lib/build-type');
-<<<<<<< HEAD
-const {readFileSync, writeFileSync} = require("fs");
-=======
+const {readFileSync, writeFileSync} = require('fs');
 const { BUILD_TARGETS, ENVIRONMENT } = require('./constants');
 
 /**
@@ -28,7 +26,6 @@
     buildTarget === BUILD_TARGETS.TEST || buildTarget === BUILD_TARGETS.TEST_DEV
   );
 }
->>>>>>> d0adb5f6
 
 /**
  * Map the current version to a format that is compatible with each browser.
