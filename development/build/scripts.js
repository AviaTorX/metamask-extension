--- conflicted
+++ resolved
@@ -29,10 +29,6 @@
 
 const { streamFlatMap } = require('../stream-flat-map');
 const { BuildType } = require('../lib/build-type');
-<<<<<<< HEAD
-const { BUILD_TARGETS } = require('./constants');
-const { logError, wrapAgainstScuttling } = require('./utils');
-=======
 const { BUILD_TARGETS, ENVIRONMENT } = require('./constants');
 const { getConfig, getProductionConfig } = require('./config');
 const {
@@ -40,8 +36,8 @@
   isTestBuild,
   getEnvironment,
   logError,
+  wrapAgainstScuttling,
 } = require('./utils');
->>>>>>> d0adb5f6
 
 const {
   createTask,
