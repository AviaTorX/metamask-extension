--- conflicted
+++ resolved
@@ -8,11 +8,7 @@
  * masked according to that sub-mask.
  *
  * @param {object} object - The object to mask
-<<<<<<< HEAD
- * @param {object<object|boolean>} mask - The mask to apply to the object
-=======
  * @param {Object<object | boolean>} mask - The mask to apply to the object
->>>>>>> ee06fe49
  */
 export function maskObject(object, mask) {
   return Object.keys(object).reduce((state, key) => {
