--- conflicted
+++ resolved
@@ -123,15 +123,9 @@
     "eth-method-registry": "^1.0.0",
     "eth-phishing-detect": "^1.1.4",
     "eth-query": "^2.1.2",
-<<<<<<< HEAD
-    "eth-sig-util": "^1.4.2",
-    "eth-token-tracker": "^1.1.4",
     "eth-trezor-keyring": "github:MetaMask/eth-trezor-keyring#trezor-v5",
-=======
     "eth-sig-util": "^2.0.2",
     "eth-token-tracker": "^1.1.5",
-    "eth-trezor-keyring": "^0.1.0",
->>>>>>> 07ab613d
     "ethereumjs-abi": "^0.6.4",
     "ethereumjs-tx": "^1.3.0",
     "ethereumjs-util": "github:ethereumjs/ethereumjs-util#ac5d0908536b447083ea422b435da27f26615de9",
