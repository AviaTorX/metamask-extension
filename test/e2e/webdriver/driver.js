--- conflicted
+++ resolved
@@ -56,12 +56,9 @@
       BACK_SPACE: '\uE003',
       ENTER: '\uE007',
       SPACE: '\uE00D',
-<<<<<<< HEAD
-=======
       CONTROL: '\uE009',
       COMMAND: '\uE03D',
       MODIFIER: process.platform === 'darwin' ? Key.COMMAND : Key.CONTROL,
->>>>>>> 78682ea9
     };
   }
 
