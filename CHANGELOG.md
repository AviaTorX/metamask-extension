--- conflicted
+++ resolved
@@ -5,11 +5,8 @@
 - Add Transaction Number (nonce) to transaction list.
 - Label the pending tx icon with a tooltip.
 - Fix bug where website filters would pile up and not deallocate when leaving a site.
-<<<<<<< HEAD
 - Continually resubmit pending txs for a period of time to ensure successful broadcast.
-=======
 - ENS names will no longer resolve to their owner if no resolver is set. Resolvers must be explicitly set and configured.
->>>>>>> 1491e6fe
 
 ## 3.6.5 2017-5-17
 
