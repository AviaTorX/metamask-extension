--- conflicted
+++ resolved
@@ -2,16 +2,13 @@
 
 ## Current Master
 
-<<<<<<< HEAD
-
-## 3.1.2 2017-1-24
-
-- Fix "New Account" default keychain
-
-=======
 - Fix rendering bug where the Confirm transaction view would lets you approve transactions when the account has insufficient balance.
 - Add ability to import accounts in JSON file format (used by Mist, Geth, MyEtherWallet, and more!)
->>>>>>> 23c2b0b9
+
+## 3.1.2 2017-1-24
+
+- Fix "New Account" default keychain
+
 ## 3.1.1 2017-1-20
 
 - Fix HD wallet seed export
