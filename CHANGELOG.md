--- conflicted
+++ resolved
@@ -2,15 +2,12 @@
 
 ## Current Master
 
-<<<<<<< HEAD
 - Fix bug where checksum address are messing with balance issue [#3843](https://github.com/MetaMask/metamask-extension/issues/3843)
-=======
 - new ui: fix the confirm transaction screen
 
 ## 4.5.2 Wed Apr 04 2018
 
 - Fix overly strict validation where transactions were rejected with hex encoded "chainId"
->>>>>>> e1b1da91
 
 ## 4.5.1 Tue Apr 03 2018
 
