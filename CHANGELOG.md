# Changelog

## Current Master

- Fixed bug where MetaMask interfered with PDF loading.
- Moved switch account icon into menu bar.
<<<<<<< HEAD
- Now enforce 30 character limit on wallet names.
=======
- Changed status shapes to be a yellow warning sign for failure and ellipsis for pending transactions.
>>>>>>> 204cb7f1

## 2.4.4 2016-06-23

- Update web3-stream-provider for batch payload bug fix

## 2.4.3 2016-06-23

- Remove redundant network option buttons from settings page
- Switch out font family Transat for Montserrat

## 2.4.2 2016-06-22

- Change out export icon for key.
- Unify copy to clipboard icon
- Fixed eth.sign behavior.
- Fix behavior of batched outbound transactions.

## 2.4.0 2016-06-20

- Clean up UI.
- Remove nonfunctional QR code button.
- Make network loading indicator clickable to select accessible network.
- Show more characters of addresses when space permits.
- Fixed bug when signing messages under 64 hex characters long.
- Add disclaimer view with placeholder text for first time users.

## 2.3.1 2016-06-09

- Style up the info page
- Cache identicon images to optimize for long lists of transactions.
- Fix out of gas errors

## 2.3.0 2016-06-06

- Show network status in title bar
- Added seed word recovery to config screen.
- Clicking network status indicator now reveals a provider menu.

## 2.2.0 2016-06-02

- Redesigned init, vault create, vault restore and seed confirmation screens.
- Added pending transactions to transaction list on account screen.
- Clicking a pending transaction takes you back to the transaction approval screen.
- Update provider-engine to fix intermittent out of gas errors.

## 2.1.0 2016-05-26

- Added copy address button to account list.
- Fixed back button on confirm transaction screen.
- Add indication of pending transactions to account list screen.
- Fixed bug where error warning was sometimes not cleared on view transition.
- Updated eth-lightwallet to fix a critical security issue.

## 2.0.0 2016-05-23

- UI Overhaul per Vlad Todirut's designs.
- Replaced identicons with jazzicons.
- Fixed glitchy transitions.
- Added support for capitalization-based address checksums.
- Send value is no longer limited by javascript number precision, and is always in ETH.
- Added ability to generate new accounts.
- Added ability to locally nickname accounts.

## 1.8.4 2016-05-13

- Point rpc servers to https endpoints.

## 1.8.3 2016-05-12

- Bumped web3 to 0.6.0
- Really fixed `eth_syncing` method response.

## 1.8.2 2016-05-11

- Fixed bug where send view would not load correctly the first time it was visited per account.
- Migrated all users to new scalable backend.
- Fixed `eth_syncing` method response.

## 1.8.1 2016-05-10

- Initial usage of scalable blockchain backend.
- Made official providers more easily configurable for us internally.

## 1.8.0 2016-05-10

- Add support for calls to `eth.sign`.
- Moved account exporting within subview of the account detail view.
- Added buttons to the account export process.
- Improved visual appearance of account detail transition where button heights would change.
- Restored back button to account detail view.
- Show transaction list always, never collapsed.
- Changing provider now reloads current Dapps
- Improved appearance of transaction list in account detail view.

## 1.7.0 2016-04-29

- Account detail view is now the primary view.
- The account detail view now has a "Change acct" button which shows the account list.
- Clicking accounts in the account list now both selects that account and displays that account's detail view.
- Selected account is now persisted between sessions, so the current account stays selected.
- Account icons are now "identicons" (deterministically generated from the address).
- Fixed link to Slack channel.
- Added a context guard for "define" to avoid UMD's exporting themselves to the wrong module system, fixing interference with some websites.
- Transaction list now only shows transactions for the current account.
- Transaction list now only shows transactions for the current network (mainnet, testnet, testrpc).
- Fixed transaction links to etherscan blockchain explorer.
- Fixed some UI transitions that had weird behavior.

## 1.6.0 2016-04-22

- Pending transactions are now persisted to localStorage and resume even after browser is closed.
- Completed transactions are now persisted and can be displayed via UI.
- Added transaction list to account detail view.
- Fix bug on config screen where current RPC address was always displayed wrong.
- Fixed bug where entering a decimal value when sending a transaction would result in sending the wrong amount.
- Add save button to custom RPC input field.
- Add quick-select button for RPC on `localhost:8545`.
- Improve config view styling.
- Users have been migrated from old test-net RPC to a newer test-net RPC.

## 1.5.1 2016-04-15

- Corrected text above account list. Selected account is visible to all sites, not just the current domain.
- Merged the UI codebase into the main plugin codebase for simpler maintenance.
- Fix Ether display rounding error. Now rendering to four decimal points.
- Fix some inpage synchronous methods
- Change account rendering to show four decimals and a leading zero.

## 1.5.0 2016-04-13

- Added ability to send ether.
- Fixed bugs related to using Javascript numbers, which lacked appropriate precision.
- Replaced Etherscan main-net provider with our own production RPC.

## 1.4.0 2016-04-08

- Removed extra entropy text field for simplified vault creation.
- Now supports exporting an account's private key.
- Unified button and input styles across the app.
- Removed some non-working placeholder UI until it works.
- Fix popup's web3 stream provider
- Temporarily deactivated fauceting indication because it would activate when restoring an empty account.

## 1.3.2 2016-04-04

 - When unlocking, first account is auto-selected.
 - When creating a first vault on the test-net, the first account is auto-funded.
 - Fixed some styling issues.

## 1.0.1-1.3.1

Many changes not logged. Hopefully beginning to log consistently now!

## 1.0.0

Made seed word restoring BIP44 compatible.

## 0.14.0

Added the ability to restore accounts from seed words.<|MERGE_RESOLUTION|>--- conflicted
+++ resolved
@@ -4,11 +4,9 @@
 
 - Fixed bug where MetaMask interfered with PDF loading.
 - Moved switch account icon into menu bar.
-<<<<<<< HEAD
+- Changed status shapes to be a yellow warning sign for failure and ellipsis for pending transactions.
 - Now enforce 30 character limit on wallet names.
-=======
-- Changed status shapes to be a yellow warning sign for failure and ellipsis for pending transactions.
->>>>>>> 204cb7f1
+
 
 ## 2.4.4 2016-06-23
 
