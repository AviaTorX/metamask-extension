--- conflicted
+++ resolved
@@ -2,14 +2,12 @@
 
 ## Current Master
 
-<<<<<<< HEAD
-## 3.8.5 2017-7-7
-
-- Fix transaction resubmit logic to fail slightly less eagerly.
-=======
 - No longer validate nonce client-side in retry loop.
 - Fix bug where insufficient balance error was sometimes shown on successful transactions.
->>>>>>> 91ef01be
+
+## 3.8.5 2017-7-7
+
+- Fix transaction resubmit logic to fail slightly less eagerly.
 
 ## 3.8.4 2017-7-7
 
